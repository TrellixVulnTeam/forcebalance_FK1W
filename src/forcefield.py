""" @package forcebalance.forcefield

Force field module.

In ForceBalance a 'force field' is built from a set of files containing
physical parameters.  These files can be anything that enter into any
computation - our original program was quite dependent on the GROMACS
force field format, but this program is set up to allow very general
input formats.

We introduce several important concepts:

1) Adjustable parameters are allocated into a vector.

To cast the force field optimization as a math problem, we treat all
of the parameters on equal footing and write them as indices in a parameter vector.

2) A mapping from interaction type to parameter number.

Each element in the parameter vector corresponds to one or more
interaction types.  Whenever we change the parameter vector and
recompute the objective function, this amounts to changing the
physical parameters in the simulations, so we print out new
force field files for external programs.  In addition, when
these programs are computing the objective function we are often
in low-level subroutines that compute terms in the energy and
force.  If we need an analytic derivative of the objective
function, then these subroutines need to know which index of the
parameter vector needs to be modified.

This is done by way of a hash table: for example, when we are
computing a Coulomb interaction between atom 4 and atom 5, we
can build the words 'COUL4' and 'COUL5' and look it up in the
parameter map; this gives us two numbers (say, 10 and 11)
corresponding to the eleventh and twelfth element of the
parameter vector.  Then we can compute the derivatives of
the energy w/r.t. these parameters (in this case, COUL5/rij
and COUL4/rij) and increment these values in the objective function
gradient.

In custom-implemented force fields (see counterpoisematch.py)
the hash table can also be used to look up parameter values for
computation of interactions.  This is probably not the fastest way
to do things, however.

3) Distinction between physical and mathematical parameters.

The optimization algorithm works in a space that is related to, but
not exactly the same as the physical parameter space.  The reasons
for why we do this are:

a) Each parameter has its own physical units.  On the one hand
it's not right to treat different physical units all on the same
footing, so nondimensionalization is desirable.  To make matters
worse, the force field parameters can be small as 1e-8 or as
large as 1e+6 depending on the parameter type.  This means the
elements of the objective function gradient / Hessian have
elements that differ from each other in size by 10+ orders of
magnitude, leading to mathematical instabilities in the optimizer.

b) The parameter space can be constrained, most notably for atomic
partial charges where we don't want to change the overall charge
on a molecule.  Thus we wish to project out certain movements
in the mathematical parameters such that they don't change the physical
parameters.

c) We wish to regularize our optimization so as to avoid changing
our parameters in very insensitive directions (linear dependencies).
However, the sensitivity of the objective function to changes in the
force field depends on the physical units!

For all of these reasons, we introduce a 'transformation matrix'
which maps mathematical parameters onto physical parameters.  The
diagonal elements in this matrix are rescaling factors; they take the
mathematical parameter and magnify it by this constant factor.  The
off-diagonal elements correspond to rotations and other linear
transformations, and currently I just use them to project out the
'increase the net charge' direction in the physical parameter space.

Note that with regularization, these rescaling factors are equivalent
to the widths of prior distributions in a maximum likelihood framework.
Because there is such a correspondence between rescaling factors and
choosing a prior, they need to be chosen carefully.  This is work in
progress.  Another possibility is to sample the width of the priors from
a noninformative distribution -- the hyperprior (we can choose the
Jeffreys prior or something).  This is work in progress.

Right now only GROMACS parameters are supported, but this class is extensible,
we need more modules!

@author Lee-Ping Wang
@date 04/2012

"""

import os
import sys
import numpy as np
from numpy import sin, cos, tan, exp, log, sqrt, pi
from re import match, sub, split
import forcebalance
<<<<<<< HEAD
from forcebalance import gmxio, qchemio, tinkerio, custom_io, openmmio, amberio, psi4io, reaxffio
=======
from forcebalance import gmxio, qchemio, tinkerio, custom_io, openmmio, amberio, psi4io
>>>>>>> 93d579d7
from forcebalance.finite_difference import in_fd
from forcebalance.nifty import *
from string import count
from copy import deepcopy
try:
    from lxml import etree
except: pass
import traceback
import itertools
from collections import OrderedDict, defaultdict
from forcebalance.output import getLogger
logger = getLogger(__name__)

FF_Extensions = {"itp" : "gmx",
                 "top" : "gmx",
                 "in"  : "qchem",
                 "prm" : "tinker",
                 "gen" : "custom",
                 "xml" : "openmm",
                 "frcmod" : "frcmod",
                 "mol2" : "mol2",
                 "gbs"  : "gbs",
                 "grid" : "grid",
                 "ffield" : "reaxff"
                 }

""" Recognized force field formats. """
FF_IOModules = {"gmx": gmxio.ITP_Reader ,
                "qchem": qchemio.QCIn_Reader ,
                "tinker": tinkerio.Tinker_Reader ,
                "custom": custom_io.Gen_Reader ,
                "openmm" : openmmio.OpenMM_Reader,
                "frcmod" : amberio.FrcMod_Reader,
                "mol2" : amberio.Mol2_Reader,
                "gbs" : psi4io.GBS_Reader,
                "grid" : psi4io.Grid_Reader,
                "reaxff" : reaxffio.ReaxFF_Reader
                }

def determine_fftype(ffname,verbose=False):
    """ Determine the type of a force field file.  It is possible to
    specify the file type explicitly in the input file using the
    syntax 'force_field.ext:type'.  Otherwise this function will try
    to determine the force field type by extension. """

    fsplit = ffname.split('/')[-1].split(':')
    fftype = None
    if verbose: logger.info("Determining file type of %s ..." % fsplit[0])
    if len(fsplit) == 2:
        if fsplit[1] in FF_IOModules:
            if verbose: logger.info("We're golden! (%s)\n" % fsplit[1])
            fftype = fsplit[1]
        else:
            if verbose: logger.info("\x1b[91m Warning: \x1b[0m %s not in supported types (%s)!\n" % (fsplit[1],', '.join(FF_IOModules.keys())))
    elif len(fsplit) == 1:
        if verbose: logger.info("Guessing from extension (you may specify type with filename:type) ...")
        ffname = fsplit[0]
        ffext = ffname.split('.')[-1]
        if ffext in FF_Extensions:
            guesstype = FF_Extensions[ffext]
            if guesstype in FF_IOModules:
                if verbose: logger.info("guessing %s -> %s!\n" % (ffext, guesstype))
                fftype = guesstype
            else:
                if verbose: logger.info("\x1b[91m Warning: \x1b[0m %s not in supported types (%s)!\n" % (fsplit[0],', '.join(FF_IOModules.keys())))
        else:
            if verbose: logger.info("\x1b[91m Warning: \x1b[0m %s not in supported extensions (%s)!\n" % (ffext,', '.join(FF_Extensions.keys())))
    if fftype is None:
        if verbose: logger.warning("Force field type not determined!\n")
        #sys.exit(1)
    return fftype

# Thanks to tos9 from #python on freenode. :)
class BackedUpDict(dict):
    def __init__(self, backup_dict):
        super(BackedUpDict, self).__init__()
        self.backup_dict = backup_dict
    def __missing__(self, key):
        try:
            return self.backup_dict[self['AtomType']][key]
        except:
            logger.error('The key %s does not exist as an atom attribute or as an atom type attribute!\n' % key)
            raise KeyError

class FF(forcebalance.BaseClass):
    """ Force field class.

    This class contains all methods for force field manipulation.
    To create an instance of this class, an input file is required
    containing the list of force field file names.  Everything else
    inside this class pertaining to force field generation is self-contained.

    For details on force field parsing, see the detailed documentation for addff.

    """
    def __init__(self, options, verbose=True, printopt=True):

        """Instantiation of force field class.

        Many variables here are initialized to zero, but they are filled out by
        methods like addff, rsmake, and mktransmat.

        """
        super(FF, self).__init__(options)
        #======================================#
        # Options that are given by the parser #
        #======================================#
        ## As these options proliferate, the force field class becomes less standalone.
        ## I need to think of a good solution here...
        ## The root directory of the project
        self.set_option(None, None, 'root', os.getcwd())
        ## File names of force fields
        self.set_option(options,'forcefield','fnms')
        ## Directory containing force fields, relative to project directory
        self.set_option(options,'ffdir')
        ## Priors given by the user :)
        self.set_option(options,'priors')
        ## Whether to constrain the charges.
        self.set_option(options,'constrain_charge')
        ## Whether to constrain the charges.
        self.set_option(options,'logarithmic_map')
        ## Switch for AMOEBA direct or mutual.
        self.set_option(options, 'amoeba_pol')
        ## AMOEBA mutual dipole convergence tolerance.
        self.set_option(options, 'amoeba_eps')
        ## Switch for rigid water molecules
        self.set_option(options, 'rigid_water', forceprint=True)
        ## Bypass the transformation and use physical parameters directly
        self.set_option(options, 'use_pvals')
        ## Allow duplicate parameter names (internally construct unique names)
        self.set_option(options, 'duplicate_pnames')

        #======================================#
        #     Variables which are set here     #
        #======================================#
        # A lot of these variables are filled out by calling the methods.

        ## The content of all force field files are stored in memory
        self.ffdata       = {}
        self.ffdata_isxml = {}
        ## The mapping of interaction type -> parameter number
        self.map         = {}
        ## The listing of parameter number -> interaction types
        self.plist       = []
        ## A listing of parameter number -> atoms involved
        self.patoms      = []
        ## A list where pfields[i] = [pid,'file',line,field,mult,cmd],
        ## basically a new way to modify force field files; when we modify the
        ## force field file, we go to the specific line/field in a given file
        ## and change the number.
        self.pfields     = []
        ## List of rescaling factors
        self.rs          = []
        ## The transformation matrix for mathematical -> physical parameters
        self.tm          = None
        ## The transpose of the transformation matrix
        self.tmI         = None
        ## Indices to exclude from optimization / Hessian inversion
        self.excision    = None
        ## The total number of parameters
        self.np          = 0
        ## Initial value of physical parameters
        self.pvals0      = []
        ## A dictionary of force field reader classes
        self.Readers           = OrderedDict()
        ## A list of atom names (this is new, for ESP fitting)
        self.atomnames   = []

        # Read the force fields into memory.
        for fnm in self.fnms:
            if verbose:
                logger.info("Reading force field from file: %s\n" % fnm)
            self.addff(fnm)

        ## WORK IN PROGRESS ##
        # This is a dictionary of {'AtomType':{'Mass' : float, 'Charge' : float, 'ParticleType' : string ('A', 'S', or 'D'), 'AtomicNumber' : int}}
        self.FFAtomTypes = OrderedDict()
        for Reader in self.Readers.values():
            for k, v in Reader.AtomTypes.items():
                if k in self.FFAtomTypes:
                    warn_press_key('Trying to insert atomtype %s into the force field, but it is already there' % k)
                self.FFAtomTypes[k] = v
        # This is an ordered dictionary of {'Molecule' : [{'AtomType' : string, 'ResidueNumber' : int, 'ResidueName' : string,
        #                                                  'AtomName' : string, 'ChargeGroup' : int, 'Charge' : float}]}
        # Each value in the dictionary is a list of BackedUpDictionaries.
        # If we query a BackedUpDictionary and the value does not exist,
        # then it will query the backup dictionary using the 'AtomType' value.
        # Thus, if we look up the mass of 'HW1' or 'HW2' in the dictionary, it will
        # return the mass for 'HW' in the AtomTypes dictionary.
        self.FFMolecules = OrderedDict()
        for Reader in self.Readers.values():
            for Molecule, AtomList in Reader.Molecules.items():
                for FFAtom in AtomList:
                    FFAtomWithDefaults = BackedUpDict(self.FFAtomTypes)
                    for k, v in FFAtom.items():
                        FFAtomWithDefaults[k] = v
                    self.FFMolecules.setdefault(Molecule, []).append(FFAtomWithDefaults)

        # Set the initial values of parameter arrays.
        ## Initial value of physical parameters
        self.pvals0 = np.array(self.pvals0)

        # Prepare various components of the class for first use.
        ## Creates plist from map.
        self.list_map()
        if verbose:
            ## Prints the plist to screen.
            bar = printcool("Starting parameter indices, physical values and IDs")
            self.print_map()
            logger.info(bar)
        ## Make the rescaling factors.
        self.rsmake(printfacs=verbose)
        ## Make the transformation matrix.
        self.mktransmat()
        ## Redirection dictionary (experimental).
        self.redirect = {}
        ## Destruction dictionary (experimental).
        self.linedestroy_save = []
        self.prmdestroy_save = []
        self.linedestroy_this = []
        self.prmdestroy_this = []
        ## Print the optimizer options.
        if printopt: printcool_dictionary(self.PrintOptionDict, title="Setup for force field")

    @classmethod
    def fromfile(cls, fnm):
        ffdir = os.path.split(fnm)[0]
        fnm = os.path.split(fnm)[1]
        options = {'forcefield' : [fnm], 'ffdir' : ffdir, 'duplicate_pnames' : True}
        return cls(options, verbose=False, printopt=False)

    def addff(self,ffname,xmlScript=False):
        """ Parse a force field file and add it to the class.

        First, figure out the type of force field file.  This is done
        either by explicitly specifying the type using for example,
        <tt> ffname force_field.xml:openmm </tt> or we figure it out
        by looking at the file extension.

        Next, parse the file.  Currently we support two classes of
        files - text and XML.  The two types are treated very
        differently; for XML we use the parsers in libxml (via the
        python lxml module), and for text files we have our own
        in-house parsing class.  Within text files, there is also a
        specialized GROMACS and TINKER parser as well as a generic
        text parser.

        The job of the parser is to determine the following things:
        1) Read the user-specified selection of parameters being fitted
        2) Build a mapping (dictionary) of <tt> parameter identifier -> index in parameter vector </tt>
        3) Build a list of physical parameter values
        4) Figure out where to replace the parameter values in the force field file when the values are changed
        5) Figure out which parameters need to be repeated or sign-flipped

        Generally speaking, each parameter value in the force field
        file has a <tt> unique parameter identifier <tt>.  The
        identifier consists of three parts - the interaction type, the
        parameter subtype (within that interaction type), and the
        atoms involved.

        --- If XML: ---

        The force field file is read in using the lxml Python module.  Specify
        which parameter you want to fit using by adding a 'parameterize' element
        to the end of the force field XML file, like so.

        @code
        <AmoebaVdwForce type="BUFFERED-14-7">
           <Vdw class="74" sigma="0.2655" epsilon="0.056484" reduction="0.910" parameterize="sigma, epsilon, reduction" />
        @endcode

        In this example, the parameter identifier would look like <tt> Vdw/74/epsilon </tt>.

        --- If GROMACS (.itp) or TINKER (.prm) : ---

        Follow the rules in the ITP_Reader or Tinker_Reader derived
        class.  Read the documentation in the class documentation or
        the 'feed' method to learn more.  In all cases the parameter
        is tagged using <tt> # PRM 3 </tt> (where # denotes a comment,
        the word PRM stays the same, and 3 is the field number starting
        from zero.)

        --- If normal text : ---

        The parameter identifier is simply built using the file name,
        line number, and field.  Thus, the identifier is unique but
        completely noninformative (which is not ideal for our
        purposes, but it works.)

        --- Endif ---

        @warning My program currently assumes that we are only using one MM program per job.
        If we use CHARMM and GROMACS to perform simulations as part of the same TARGET, we will
        get messed up.  Maybe this needs to be fixed in the future, with program prefixes to
        parameters like C_ , G_ .. or simply unit conversions, you get the idea.

        @warning I don't think the multiplier actually works for analytic derivatives unless
        the interaction calculator knows the multiplier as well.  I'm sure I can make this
        work in the future if necessary.

        @param[in] ffname Name of the force field file

        """
        fftype = determine_fftype(ffname)
        ffname = ffname.split(':')[0]

        # Set the Tinker PRM file, which will help for running programs like "analyze".
        if fftype == "tinker":
            if hasattr(self, "tinkerprm"):
                warn_press_key("There should only be one TINKER parameter file")
            else:
                self.tinkerprm = ffname

        # Set the OpenMM XML file, which will help for running OpenMM.
        if fftype == "openmm":
            if hasattr(self, "openmmxml"):
                warn_press_key("There should only be one OpenMM XML file - confused!!")
            else:
                self.openmmxml = ffname

        if fftype == "mol2":
            if hasattr(self, "amber_mol2"):
                warn_press_key("There should only be one .mol2 file - confused!!")
            else:
                self.amber_mol2 = ffname

        if fftype == "frcmod":
            if hasattr(self, "amber_frcmod"):
                warn_press_key("There should only be one .frcmod file - confused!!")
            else:
                self.amber_frcmod = ffname

        # Determine the appropriate parser from the FF_IOModules dictionary.
        # If we can't figure it out, then use the base reader, it ain't so bad. :)
        Reader = FF_IOModules.get(fftype, forcebalance.BaseReader)

        # Open the force field using an absolute path and read its contents into memory.
        absff = os.path.join(self.root,self.ffdir,ffname)

        # Create an instance of the Reader.
        # The reader is essentially a finite state machine that allows us to
        # build the pid.
        self.Readers[ffname] = Reader(ffname)
        if fftype == "openmm":
            ## Read in an XML force field file as an _ElementTree object
            self.ffdata[ffname] = etree.parse(absff)
            self.ffdata_isxml[ffname] = True
            # Process the file
            self.addff_xml(ffname)
        else:
            ## Read in a text force field file as a list of lines
            self.ffdata[ffname] = [line.expandtabs() for line in open(absff).readlines()]
            self.ffdata_isxml[ffname] = False
            # Process the file
            self.addff_txt(ffname, fftype,xmlScript)
        if hasattr(self.Readers[ffname], 'atomnames'):
            if len(self.atomnames) > 0:
                sys.stderr.write('Found more than one force field containing atom names; skipping the second one (%s)\n' % ffname)
            else:
                self.atomnames += self.Readers[ffname].atomnames

    def check_dupes(self, pid, ffname, ln, pfld):
        """ Check to see whether a given parameter ID already exists, and provide an alternate if needed. """
        pid_ = pid

        have_pids = [f[0] for f in self.pfields]

        if pid in have_pids:
            pid0 = pid
            extranum = 0
            dupfnms = [i[1] for i in self.pfields if pid == i[0]]
            duplns  = [i[2] for i in self.pfields if pid == i[0]]
            dupflds = [i[3] for i in self.pfields if pid == i[0]]
            while pid in have_pids:
                pid = "%s.%i" % (pid0, extranum)
                extranum += 1
            def warn_or_err(*args):
                if self.duplicate_pnames:
                    logger.warn(*args)
                else:
                    logger.error(*args)
            warn_or_err("Encountered an duplicate parameter ID (%s)\n" % pid_)
            warn_or_err("file %s line %i field %i duplicates:\n"
                        % (os.path.basename(ffname), ln+1, pfld))
            for dupfnm, dupln, dupfld in zip(dupfnms, duplns, dupflds):
                warn_or_err("file %s line %i field %i\n" % (dupfnm, dupln+1, dupfld))
            if self.duplicate_pnames:
                logger.warn("Parameter name has been changed to %s\n" % pid)
            else:
                raise RuntimeError
        return pid

    def addff_txt(self, ffname, fftype, xmlScript):
        """ Parse a text force field and create several important instance variables.

        Each line is processed using the 'feed' method as implemented
        in the reader class.  This essentially allows us to create the
        correct parameter identifier (pid), because the pid comes from
        more than the current line, it also depends on the section that
        we're in.

        When 'PRM' or 'RPT' is encountered, we do several things:
        - Build the parameter identifier and insert it into the map
        - Point to the file name, line number, and field where the parameter may be modified

        Additionally, when 'PRM' is encountered:
        - Store the physical parameter value (this is permanent; it's the original value)
        - Increment the total number of parameters

        When 'RPT' is encountered we don't expand the parameter vector
        because this parameter is a copy of an existing one.  If the
        parameter identifier is preceded by MINUS_, we chop off the
        prefix but remember that the sign needs to be flipped.

        """

        for ln, line in enumerate(self.ffdata[ffname]):
            try:
                self.Readers[ffname].feed(line)
            except:
                logger.warning(traceback.format_exc() + '\n')
                logger.warning("The force field reader crashed when trying to read the following line:\n")
                logger.warning(line + '\n')
                traceback.print_exc()
                warn_press_key("The force field parser got confused!  The traceback and line in question are printed above.")
            sline = self.Readers[ffname].Split(line)

            kwds = list(itertools.chain(*[[i, "/%s" % i] for i in ['PRM', 'PARM', 'RPT', 'EVAL']]))

            marks = OrderedDict()
            for k in kwds:
                if sline.count(k) > 1:
                    logger.error(line)
                    logger.error("The above line contains multiple occurrences of the keyword %s\n" % k)
                    raise RuntimeError
                elif sline.count(k) == 1:
                    marks[k] = (np.array(sline) == k).argmax()
            marks['END'] = len(sline)

            pmark = marks.get('PRM',None)
            if pmark is None: pmark = marks.get('PARM',None)
            rmark = marks.get('RPT',None)
            emark = marks.get('EVAL',None)

            if pmark is not None:
                pstop = min([i for i in marks.values() if i > pmark])
                pflds = [int(i) for i in sline[pmark+1:pstop]] # The integers that specify the parameter word positions
                for pfld in pflds:
                    # For each of the fields that are to be parameterized (indicated by PRM #),
                    # assign a parameter type to it according to the Interaction Type -> Parameter Dictionary.
                    pid = self.Readers[ffname].build_pid(pfld)
                    if xmlScript:
                        pid = 'Script/'+sline[pfld-2]+'/'
                    pid = self.check_dupes(pid, ffname, ln, pfld)
                    self.map[pid] = self.np
                    # This parameter ID has these atoms involved.
                    self.patoms.append([self.Readers[ffname].molatom])
                    # Also append pid to the parameter list
                    self.assign_p0(self.np,float(sline[pfld]))
                    self.assign_field(self.np,pid,ffname,ln,pfld,1)
                    self.np += 1
            if rmark is not None:
                parse = rmark + 1
                stopparse = min([i for i in marks.values() if i > rmark])
                while parse < stopparse:
                    # Between RPT and /RPT, the words occur in pairs.
                    # First is a number corresponding to the field that contains the dependent parameter.
                    # Second is a string corresponding to the 'pid' that this parameter depends on.
                    pfld = int(sline[parse])
                    try:
                        prep = self.map[sline[parse+1].replace('MINUS_','')]
                    except:
                        sys.stderr.write("Valid parameter IDs:\n")
                        count = 0
                        for i in self.map:
                            sys.stderr.write("%25s" % i)
                            if count%3 == 2:
                                sys.stderr.write("\n")
                            count += 1
                        sys.stderr.write("\nOffending ID: %s\n" % sline[parse+1])

                        logger.error('Parameter repetition entry in force field file is incorrect (see above)\n')
                        raise RuntimeError
                    pid = self.Readers[ffname].build_pid(pfld)
                    pid = self.check_dupes(pid, ffname, ln, pfld)
                    self.map[pid] = prep
                    # This repeated parameter ID also has these atoms involved.
                    self.patoms[prep].append(self.Readers[ffname].molatom)
                    self.assign_field(prep,pid,ffname,ln,pfld,"MINUS_" in sline[parse+1] and -1 or 1)
                    parse += 2
            if emark is not None:
                parse = emark + 1
                stopparse = min([i for i in marks.values() if i > emark])
                while parse < stopparse:
                    # Between EVAL and /EVAL, the words occur in pairs.
                    # First is a number corresponding to the field that contains the dependent parameter.
                    # Second is a Python command that determines how to calculate the parameter.
                    pfld = int(sline[parse])
                    evalcmd = sline[parse+1] # This string is actually Python code!!
                    pid = self.Readers[ffname].build_pid(pfld)
                    pid = self.check_dupes(pid, ffname, ln, pfld)
                    # EVAL parameters have no corresponding parameter index
                    #self.map[pid] = None
                    #self.map[pid] = prep
                    # This repeated parameter ID also has these atoms involved.
                    #self.patoms[prep].append(self.Readers[ffname].molatom)
                    self.assign_field(None,pid,ffname,ln,pfld,None,evalcmd)
                    parse += 2

    def addff_xml(self, ffname):
        """ Parse an XML force field file and create important instance variables.

        This was modeled after addff_txt, but XML and text files are
        fundamentally different, necessitating two different methods.

        We begin with an _ElementTree object.  We search through the tree
        for the 'parameterize' and 'parameter_repeat' keywords.  Each time
        the keyword is encountered, we do the same four actions that
        I describe in addff_txt.

        It's hard to specify precisely the location in an XML file to
        change a force field parameter.  I can create a list of tree
        elements (essentially pointers to elements within a tree), but
        this method breaks down when I copy the tree because I have no
        way to refer to the copied tree elements.  Fortunately, lxml
        gives me a way to represent a tree using a flat list, and my
        XML file 'locations' are represented using the positions in
        the list.

        @warning The sign-flip hasn't been implemented yet.  This
        shouldn't matter unless your calculation contains repeated
        parameters with opposite sign.

        """

        #check if xml file contains a script
        #throw error if more than one script
        #write script into .txt file and parse as text
        fflist = list(self.ffdata[ffname].iter())
        scriptElements = [elem for elem in fflist if elem.tag=='Script']
        if len(scriptElements) > 1:
            logger.error('XML file'+ffname+'contains more than one script! Consolidate your scripts into one script!\n')
            raise RuntimeError
        elif len(scriptElements)==1:
            Script = scriptElements[0].text
            ffnameList = ffname.split('.')
            ffnameScript = ffnameList[0]+'Script.txt'
            absScript = os.path.join(self.root, self.ffdir, ffnameScript)
            if os.path.exists(absScript):
                logger.error('XML file '+absScript+' already exists on disk! Please delete it\n')
                raise RuntimeError
            wfile = forcebalance.nifty.wopen(absScript)
            wfile.write(Script)
            wfile.close()
            self.addff(ffnameScript, xmlScript=True)
            os.unlink(absScript)

        for e in self.ffdata[ffname].getroot().xpath('//@parameterize/..'):
            parameters_to_optimize = sorted([i.strip() for i in e.get('parameterize').split(',')])
            for p in parameters_to_optimize:
                pid = self.Readers[ffname].build_pid(e, p)
                self.map[pid] = self.np
                self.assign_p0(self.np,float(e.get(p)))
                self.assign_field(self.np,pid,ffname,fflist.index(e),p,1)
                self.np += 1

        for e in self.ffdata[ffname].getroot().xpath('//@parameter_repeat/..'):
            for field in e.get('parameter_repeat').split(','):
                dest = self.Readers[ffname].build_pid(e, field.strip().split('=')[0])
                src  = field.strip().split('=')[1]
                if src in self.map:
                    self.map[dest] = self.map[src]
                else:
                    warn_press_key("Warning: You wanted to copy parameter from %s to %s, but the source parameter does not seem to exist!" % (src, dest))
                self.assign_field(self.map[dest],dest,ffname,fflist.index(e),dest.split('/')[1],1)

        for e in self.ffdata[ffname].getroot().xpath('//@parameter_eval/..'):
            for field in e.get('parameter_eval').split(','):
                dest = self.Readers[ffname].build_pid(e, field.strip().split('=')[0])
                evalcmd  = field.strip().split('=')[1]
                self.assign_field(None,dest,ffname,fflist.index(e),dest.split('/')[1],None,evalcmd)

    def make(self,vals=None,use_pvals=False,printdir=None,precision=12):
        """ Create a new force field using provided parameter values.

        This big kahuna does a number of things:
        1) Creates the physical parameters from the mathematical parameters
        2) Creates force fields with physical parameters substituted in
        3) Prints the force fields to the specified file.

        It does NOT store the mathematical parameters in the class state
        (since we can only hold one set of parameters).

        @param[in] printdir The directory that the force fields are printed to; as usual
        this is relative to the project root directory.
        @param[in] vals Input parameters.  I previously had an option where it uses
        stored values in the class state, but I don't think that's a good idea anymore.
        @param[in] use_pvals Switch for whether to bypass the coordinate transformation
        and use physical parameters directly.

        """
        if vals is None:
            vals = np.zeros(self.np)
        if type(vals)==np.ndarray and vals.ndim != 1:
            logger.error('Please only pass 1-D arrays\n')
            raise RuntimeError
        if len(vals) != self.np:
            logger.error('Input parameter np.array (%i) not the required size (%i)\n' % (len(vals), self.np))
            raise RuntimeError
        if use_pvals or self.use_pvals:
            logger.info("Using physical parameters directly!\r")
            pvals = vals.copy().flatten()
        else:
            pvals = self.create_pvals(vals)

        OMMFormat = "%%.%ie" % precision
        def TXTFormat(number, precision):
            SciNot = "%% .%ie" % precision
            if abs(number) < 1000 and abs(number) > 0.001:
                Decimal = "%% .%if" % precision
                Num = Decimal % number
                Mum = Decimal % (-1 * number)
                if (float(Num) == float(Mum)):
                    return Decimal % abs(number)
                else:
                    return Decimal % number
            else:
                Num = SciNot % number
                Mum = SciNot % (-1 * number)
                if (float(Num) == float(Mum)):
                    return SciNot % abs(number)
                else:
                    return SciNot % number

        pvals = list(pvals)
        # pvec1d(vals, precision=4)
        newffdata = deepcopy(self.ffdata)

        # The dictionary that takes parameter names to physical values.
        PRM = {i:pvals[self.map[i]] for i in self.map}

        #======================================#
        #     Print the new force field.       #
        #======================================#

        xml_lines = OrderedDict([(fnm, list(newffdata[fnm].iter())) for fnm in self.fnms if self.ffdata_isxml[fnm]])

        for i in range(len(self.pfields)):
            pfield = self.pfields[i]
            pid,fnm,ln,fld,mult,cmd = pfield
            # XML force fields are easy to print.
            # Our 'pointer' to where to replace the value
            # is given by the position of this line in the
            # iterable representation of the tree and the
            # field number.
            # if type(newffdata[fnm]) is etree._ElementTree:
            if cmd is not None:
                try:
                    # Bobby Tables, anyone?
                    if any([x in cmd for x in "system", "subprocess", "import"]):
                        warn_press_key("The command %s (written in the force field file) appears to be unsafe!" % cmd)
                    wval = eval(cmd.replace("PARM","PRM"))
                    # Attempt to allow evaluated parameters to be functions of each other.
                    PRM[pid] = wval
                except:
                    logger.error(traceback.format_exc() + '\n')
                    logger.error("The command %s (written in the force field file) cannot be evaluated!\n" % cmd)
                    raise RuntimeError
            else:
                wval = mult*pvals[self.map[pid]]
            if self.ffdata_isxml[fnm]:
                xml_lines[fnm][ln].attrib[fld] = OMMFormat % (wval)
                # list(newffdata[fnm].iter())[ln].attrib[fld] = OMMFormat % (wval)
            # Text force fields are a bit harder.
            # Our pointer is given by the line and field number.
            # We take care to preserve whitespace in the printout
            # so that the new force field still has nicely formated
            # columns.
            else:
                # Split the string into whitespace and data fields.
                sline       = self.Readers[fnm].Split(newffdata[fnm][ln])
                whites      = self.Readers[fnm].Whites(newffdata[fnm][ln])
                # Align whitespaces and fields (it should go white, field, white, field)
                if newffdata[fnm][ln][0] != ' ':
                    whites = [''] + whites
                # Subtract one whitespace, unless the line begins with a minus sign.
                if not match('^-',sline[fld]) and len(whites[fld]) > 1:
                    whites[fld] = whites[fld][:-1]
                # Actually replace the field with the physical parameter value.
                if precision == 12:
                    newrd  = "% 17.12e" % (wval)
                else:
                    newrd  = TXTFormat(wval, precision)
                # The new word might be longer than the old word.
                # If this is the case, we can try to shave off some whitespace.
                Lold = len(sline[fld])
                if not match('^-',sline[fld]):
                    Lold += 1
                Lnew = len(newrd)
                if Lnew > Lold:
                    Shave = Lnew - Lold
                    if Shave < (len(whites[fld+1])+2):
                        whites[fld+1] = whites[fld+1][:-Shave]
                sline[fld] = newrd
                # Replace the line in the new force field.
                newffdata[fnm][ln] = ''.join([(whites[j] if (len(whites[j]) > 0 or j == 0) else ' ')+sline[j] for j in range(len(sline))])+'\n'

        if printdir is not None:
            absprintdir = os.path.join(self.root,printdir)
        else:
            absprintdir = os.getcwd()

        if not os.path.exists(absprintdir):
            logger.info('Creating the directory %s to print the force field\n' % absprintdir)
            os.makedirs(absprintdir)

        for fnm in newffdata:
            if self.ffdata_isxml[fnm]:
                with wopen(os.path.join(absprintdir,fnm)) as f: newffdata[fnm].write(f)
            elif 'Script.txt' in fnm:
                # if the xml file contains a script, ForceBalance will generate
                # a temporary .txt file containing the script and any updates.
                # We copy the updates made in the .txt file into the xml file by:
                #   First, find xml file corresponding to this .txt file
                #   Second, copy context of the .txt file into the text attribute
                #           of the script element (assumed to be the last element)
                #   Third. open the updated xml file as in the if statement above
                tempText = "".join(newffdata[fnm])
                fnmXml = fnm.split('Script')[0]+'.xml'
                Ntemp = len(list(newffdata[fnmXml].iter()))
                list(newffdata[fnmXml].iter())[Ntemp-1].text = tempText
                '''
                scriptElements = [elem for elem in fflist if elem.tag=='Script']
                if len(scriptElements) > 1:
                logger.error('XML file'+ffname+'contains more than one script! Consolidate your scripts into one script!\n')
                raise RuntimeError
                else:
                '''
                with wopen(os.path.join(absprintdir,fnmXml)) as f: newffdata[fnmXml].write(f)
            else:
                with wopen(os.path.join(absprintdir,fnm)) as f: f.writelines(newffdata[fnm])

        return pvals

    def make_redirect(self,mvals):
        Groups = defaultdict(list)
        for p, pid in enumerate(self.plist):
            if 'Exponent' not in pid or len(pid.split()) != 1:
                warn_press_key("Fusion penalty currently implemented only for basis set optimizations, where parameters are like this: Exponent:Elem=H,AMom=D,Bas=0,Con=0")
            Data = dict([(i.split('=')[0],i.split('=')[1]) for i in pid.split(':')[1].split(',')])
            if 'Con' not in Data or Data['Con'] != '0':
                warn_press_key("More than one contraction coefficient found!  You should expect the unexpected")
            key = Data['Elem']+'_'+Data['AMom']
            Groups[key].append(p)
        #pvals = self.FF.create_pvals(mvals)
        #print "pvals: ", pvals

        pvals = self.create_pvals(mvals)
        logger.info("pvals:\n")
        logger.info(str(pvals) + '\n')

        Thresh = 1e-4

        for gnm, pidx in Groups.items():
            # The group of parameters for a particular element / angular momentum.
            pvals_grp = pvals[pidx]
            # The order that the parameters come in.
            Order = np.argsort(pvals_grp)
            for p in range(len(Order) - 1):
                # The pointers to the parameter indices.
                pi = pidx[Order[p]]
                pj = pidx[Order[p+1]]
                # pvals[pi] is the SMALLER parameter.
                # pvals[pj] is the LARGER parameter.
                dp = np.log(pvals[pj]) - np.log(pvals[pi])
                if dp < Thresh:
                    if pi in self.redirect:
                        pk = self.redirect[pi]
                    else:
                        pk = pi
                    #if pj not in self.redirect:
                        #print "Redirecting parameter %i to %i" % (pj, pk)
                        #self.redirect[pj] = pk
        #print self.redirect

    def find_spacings(self):
        Groups = defaultdict(list)
        for p, pid in enumerate(self.plist):
            if 'Exponent' not in pid or len(pid.split()) != 1:
                warn_press_key("Fusion penalty currently implemented only for basis set optimizations, where parameters are like this: Exponent:Elem=H,AMom=D,Bas=0,Con=0")
            Data = dict([(i.split('=')[0],i.split('=')[1]) for i in pid.split(':')[1].split(',')])
            if 'Con' not in Data or Data['Con'] != '0':
                warn_press_key("More than one contraction coefficient found!  You should expect the unexpected")
            key = Data['Elem']+'_'+Data['AMom']
            Groups[key].append(p)

        pvals = self.create_pvals(np.zeros(self.np))
        logger.info("pvals:\n")
        logger.info(str(pvals) + '\n')

        spacdict = {}
        for gnm, pidx in Groups.items():
            # The group of parameters for a particular element / angular momentum.
            pvals_grp = pvals[pidx]
            # The order that the parameters come in.
            Order = np.argsort(pvals_grp)
            spacs = []
            for p in range(len(Order) - 1):
                # The pointers to the parameter indices.
                pi = pidx[Order[p]]
                pj = pidx[Order[p+1]]
                # pvals[pi] is the SMALLER parameter.
                # pvals[pj] is the LARGER parameter.
                dp = np.log(pvals[pj]) - np.log(pvals[pi])
                spacs.append(dp)
            if len(spacs) > 0:
                spacdict[gnm] = np.mean(np.array(spacs))
        return spacdict

    def create_pvals(self,mvals):
        """Converts mathematical to physical parameters.

        First, mathematical parameters are rescaled and rotated by
        multiplying by the transformation matrix, followed by adding
        the original physical parameters.

        @param[in] mvals The mathematical parameters
        @return pvals The physical parameters

        """
        if isinstance(mvals, list):
            mvals = np.array(mvals)
        for p in self.redirect:
            mvals[p] = 0.0
        if self.logarithmic_map:
            try:
                pvals = np.exp(mvals.flatten()) * self.pvals0
            except:
                logger.exception(str(mvals) + '\n')
                logger.error('What the hell did you do?\n')
                raise RuntimeError
        else:
            pvals = flat(np.matrix(self.tmI)*col(mvals)) + self.pvals0
        concern= ['polarizability','epsilon','VDWT']
        # Guard against certain types of parameters changing sign.

        for i in range(self.np):
            if any([j in self.plist[i] for j in concern]) and pvals[i] * self.pvals0[i] < 0:
                #print "Parameter %s has changed sign but it's not allowed to! Setting to zero." % self.plist[i]
                pvals[i] = 0.0
        # Redirect parameters (for the fusion penalty function.)
        for p in self.redirect:
            pvals[p] = pvals[self.redirect[p]]
        # if not in_fd():
        #     print pvals
        #print "pvals = ", pvals

        return pvals


    def create_mvals(self,pvals):
        """Converts physical to mathematical parameters.

        We create the inverse transformation matrix using SVD.

        @param[in] pvals The physical parameters
        @return mvals The mathematical parameters
        """

        if self.logarithmic_map:
            logger.error('create_mvals has not been implemented for logarithmic_map\n')
            raise RuntimeError
        mvals = flat(invert_svd(self.tmI) * col(pvals - self.pvals0))

        return mvals

    def rsmake(self,printfacs=True):
        """Create the rescaling factors for the coordinate transformation in parameter space.

        The proper choice of rescaling factors (read: prior widths in maximum likelihood analysis)
        is still a black art.  This is a topic of current research.

        @todo Pass in rsfactors through the input file

        @param[in] printfacs List for printing out the resecaling factors

        """
        typevals = OrderedDict()
        rsfactors = OrderedDict()
        rsfac_list = []
        ## Takes the dictionary 'BONDS':{3:'B', 4:'K'}, 'VDW':{4:'S', 5:'T'},
        ## and turns it into a list of term types ['BONDSB','BONDSK','VDWS','VDWT']

        if any([self.Readers[i].pdict == "XML_Override" for i in self.fnms]):
            termtypelist = ['/'.join([i.split('/')[0],i.split('/')[1]]) for i in self.map]
        else:
            termtypelist = itertools.chain(*sum([[[i+self.Readers[f].pdict[i][j] for j in self.Readers[f].pdict[i] if isint(str(j))] for i in self.Readers[f].pdict] for f in self.fnms],[]))
            #termtypelist = sum([[i+self.Readers.pdict[i][j] for j in self.Readers.pdict[i] if isint(str(j))] for i in self.Readers.pdict],[])
        for termtype in termtypelist:
            for pid in self.map:
                if termtype in pid:
                    typevals.setdefault(termtype, []).append(self.pvals0[self.map[pid]])
        for termtype in typevals:
            # The old, horrendously complicated rule
            # rsfactors[termtype] = exp(mean(log(abs(array(typevals[termtype]))+(abs(array(typevals[termtype]))==0))))
            # The newer, maximum rule (thanks Baba)
            maxval = max(abs(np.array(typevals[termtype])))
            # When all initial parameter values are zero, it could be a problem...
            if maxval == 0:
                maxval += 1
            rsfactors[termtype] = maxval
            rsfac_list.append(termtype)
            # Physically motivated overrides
            rs_override(rsfactors,termtype)
        # Overrides from input file
        for termtype in self.priors:
            while termtype in rsfac_list:
                rsfac_list.remove(termtype)
            rsfac_list.append(termtype)
            rsfactors[termtype] = self.priors[termtype]

        # for line in os.popen("awk '/rsfactor/ {print $2,$3}' %s" % pkg.options).readlines():
        #     rsfactors[line.split()[0]] = float(line.split()[1])
        if printfacs:
            bar = printcool("Rescaling Factors by Type (Lower Takes Precedence):",color=1)
            logger.info(''.join(["   %-35s  : %.5e\n" % (i, rsfactors[i]) for i in rsfac_list]))
            logger.info(bar)
        self.rs_ord = OrderedDict([(i, rsfactors[i]) for i in rsfac_list])
        ## The array of rescaling factors
        self.rs = np.ones(len(self.pvals0))
        self.rs_type = OrderedDict()
        have_rs = []
        for pnum in range(len(self.pvals0)):
            for termtype in rsfac_list:
                if termtype in self.plist[pnum]:
                    if pnum not in have_rs:
                        self.rs[pnum] = rsfactors[termtype]
                        self.rs_type[pnum] = termtype
                    elif self.rs[pnum] != rsfactors[termtype]:
                        self.rs[pnum] = rsfactors[termtype]
                        self.rs_type[pnum] = termtype
                    have_rs.append(pnum)
        ## These parameter types have no rescaling factors defined, so they are just set to unity
        for pnum in range(len(self.pvals0)):
            if pnum not in have_rs:
                self.rs_type[pnum] = self.plist[pnum][0]
        if printfacs:
            bar = printcool("Rescaling Types / Factors by Parameter Number:",color=1)
            self.print_map(vals=["   %-28s  : %.5e" % (self.rs_type[pnum], self.rs[pnum]) for pnum in range(len(self.pvals0))])
            logger.info(bar)

    def make_rescale(self, scales, mvals=None, G=None, H=None, multiply=True, verbose=False):
        """ Obtain rescaled versions of the inputs according to dictionary values
        in "scales" (i.e. a replacement or multiplicative factor on self.rs_ord).
        Note that self.rs and self.rs_ord are not updated in this function. You
        need to do that outside.

        The purpose of this function is to simulate the effect of changing the
        parameter scale factors in the force field. If the scale factor is N,
        then a unit change in the mathematical parameters produces a change of
        N in the physical parameters. Thus, for a given point in the physical
        parameter space, the mathematical parameters are proportional to 1/N,
        the gradient is proportional to N, and the Hessian is proportional to N^2.

        Parameters
        ----------
        mvals : numpy.ndarray
            Parameters to be transformed, if desired.  Must be same length as number of parameters.
        G : numpy.ndarray
            Gradient to be transformed, if desired.  Must be same length as number of parameters.
        H : numpy.ndarray
            Hessian to be transformed, if desired.  Must be square matrix with side-length = number of parameters.
        scales : OrderedDict
            A dictionary with the same keys as self.rs_ord and floating point values.
            These represent the values with which to multiply the existing scale factors
            (if multiply == True) or replace them (if multiply == False).
            Pro Tip: Create this variable from a copy of self.rs_ord
        multiply : bool
            When set to True, the new scale factors are the existing scale factors
        verbose : bool
            Loud and noisy

        Returns
        -------
        answer : OrderedDict
            Output dictionary containing :
            'rs' : New parameter scale factors (multiplied by scales if multiply=True, or replaced if multiply=False)
            'rs_ord' : New parameter scale factor dictionary
            'mvals' : New parameter values (if mvals is provided)
            'G' : New gradient (if G is provided)
            'H' : New Hessian (if H is provided)
        """
        if type(scales) != OrderedDict:
            raise RuntimeError('scales must have type OrderedDict')
        if scales.keys() != self.rs_ord.keys():
            raise RuntimeError('scales should have same keys as self.rs_ord')
        # Make the new dictionary of rescaling factors
        if multiply == False:
            rsord_out = deepcopy(scales)
        else:
            rsord_out = OrderedDict([(k, scales[k]*self.rs_ord[k]) for k in scales.keys()])
        answer = OrderedDict()
        answer['rs_ord'] = rsord_out
        # Make the new array of rescaling factors
        rs_out = np.array([rsord_out[self.rs_type[p]] for p in range(self.np)])
        answer['rs'] = rs_out
        if mvals is not None:
            if mvals.shape != (self.np,):
                raise RuntimeError('mvals has the wrong shape')
            mvals_out = deepcopy(mvals)
            for p in range(self.np):
                # Remember that for the same physical parameters, the mathematical
                # parameters are inversely proportional to scale factors
                mvals_out[p] *= (float(self.rs[p])/float(rs_out[p]))
            answer['mvals'] = mvals_out
        if G is not None:
            if G.shape != (self.np,):
                raise RuntimeError('G has the wrong shape')
            G_out = deepcopy(G)
            for p in range(self.np):
                # The gradient should be proportional to the scale factors
                G_out[p] *= (float(rs_out[p])/float(self.rs[p]))
            answer['G'] = G_out
        if H is not None:
            if H.shape != (self.np,self.np):
                raise RuntimeError('H has the wrong shape')
            H_out = deepcopy(H)
            for p in range(self.np):
                # The Hessian should be proportional to the product of two scale factors
                H_out[p, :] *= (float(rs_out[p])/float(self.rs[p]))
            for p in range(self.np):
                H_out[:, p] *= (float(rs_out[p])/float(self.rs[p]))
            answer['H'] = H_out
        # The final parameters, gradient and Hessian should be consistent with the
        # returned scale factors.
        return answer

    def mktransmat(self):
        """ Create the transformation matrix to rescale and rotate the mathematical parameters.

        For point charge parameters, project out perturbations that
        change the total charge.

        First build these:

        'qmap'    : Just a list of parameter indices that point to charges.

        'qid'     : For each parameter in the qmap, a list of the affected atoms :)
                    A potential target for the molecule-specific thang.

        Then make this:

        'qtrans2' : A transformation matrix that rotates the charge parameters.
                    The first row is all zeros (because it corresponds to increasing the charge on all atoms)
                    The other rows correspond to changing one of the parameters and decreasing all of the others
                    equally such that the overall charge is preserved.

        'qmat2'   : An identity matrix with 'qtrans2' pasted into the right place

        'transmat': 'qmat2' with rows and columns scaled using self.rs

        'excision': Parameter indices that need to be 'cut out' because they are irrelevant and
                    mess with the matrix diagonalization

        @todo Only project out changes in total charge of a molecule, and perhaps generalize to
        fragments of molecules or other types of parameters.
        @todo The AMOEBA selection of charge depends not only on the atom type, but what that atom is bonded to.
        """
        self.qmap   = []
        self.qid    = []
        self.qid2   = []
        qnr    = 1
        concern= ['COUL','c0','charge']
        qmat2 = np.eye(self.np)

        def insert_mat(qtrans2, qmap):
            # Write the qtrans2 block into qmat2.
            x = 0
            for i in range(self.np):
                if i in qmap:
                    y = 0
                    for j in qmap:
                        qmat2[i, j] = qtrans2[x, y]
                        y += 1
                    x += 1

        def build_qtrans2(tq, qid, qmap):
            """ Build the matrix that ensures the net charge does not change. """
            nq = len(qmap)
            # tq = Total number of atomic charges that are being optimized on the molecule
            # NOTE: This may be greater than the number of charge parameters (nq)
            # The reason for the "one" here is because LP wanted to have multiple charge constraints
            # at some point in the future
            cons0 = np.ones((1,tq))
            cons = np.zeros((cons0.shape[0], nq))
            # Identity matrix equal to the number of charge parameters
            qtrans2 = np.eye(nq)
            # This is just one
            for i in range(cons.shape[0]):
                # Loop over the number of charge parameters
                for j in range(cons.shape[1]):
                    # Each element of qid is a list that points to atom indices.
                    # LPW: This code is breaking when we're not optimizing ALL the charges
                    # Replace cons0[i][k-1] with all ones
                    # cons[i][j] = sum([cons0[i][k-1] for k in qid[j]])
                    cons[i][j] = float(len(qid[j]))
                cons[i] /= np.linalg.norm(cons[i])
                for j in range(i):
                    cons[i] = orthogonalize(cons[i], cons[j])
                qtrans2[i,:] = 0
                for j in range(nq-i-1):
                    qtrans2[i+j+1, :] = orthogonalize(qtrans2[i+j+1, :], cons[i])
            return qtrans2
        # Here we build a charge constraint for each molecule.
        if any(len(r.adict) > 0 for r in self.Readers.values()):
            logger.info("Building charge constraints...\n")
            # Build a concatenated dictionary
            Adict = OrderedDict()
            # This is a loop over files
            for r in self.Readers.values():
                # This is a loop over molecules
                for k, v in r.adict.items():
                    Adict[k] = v
            nmol = 0
            for molname, molatoms in Adict.items():
                mol_charge_count = np.zeros(self.np)
                tq = 0
                qmap = []
                qid = []
                for i in range(self.np):
                    qct = 0
                    qidx = []
                    for imol, iatoms in self.patoms[i]:
                        for iatom in iatoms:
                            if imol == molname and iatom in molatoms:
                                qct += 1
                                tq += 1
                                qidx.append(molatoms.index(iatom))
                    if any([j in self.plist[i] for j in concern]) and qct > 0:
                        qmap.append(i)
                        qid.append(qidx)
                        logger.info("Parameter %i occurs %i times in molecule %s in locations %s (%s)\n" % (i, qct, molname, str(qidx), self.plist[i]))
                #Here is where we build the qtrans2 matrix.
                if len(qmap) > 0:
                    qtrans2 = build_qtrans2(tq, qid, qmap)
                    if self.constrain_charge:
                        insert_mat(qtrans2, qmap)
                if nmol == 0:
                    self.qid = qid
                    self.qmap = qmap
                # The warning about ESP fitting is not very helpful
                # else:
                #     logger.info("Note: ESP fitting will be performed assuming that molecule id %s is the FIRST molecule and the only one being fitted.\n" % molname)
                nmol += 1
        elif self.constrain_charge:
            warn_press_key("'adict' {molecule:atomnames} was not found.\n This isn't a big deal if we only have one molecule, but might cause problems if we want multiple charge neutrality constraints.")
            qnr = 0
            if any([self.Readers[i].pdict == "XML_Override" for i in self.fnms]):
                # Hack to count the number of atoms for each atomic charge parameter, when the force field is an XML file.
                # This needs to be changed to Chain or Molecule
                logger.info(str([determine_fftype(k) for k in self.ffdata]))
                ListOfAtoms = list(itertools.chain(*[[e.get('type') for e in self.ffdata[k].getroot().xpath('//Residue/Atom')] for k in self.ffdata if determine_fftype(k) == "openmm"]))
            for i in range(self.np):
                if any([j in self.plist[i] for j in concern]):
                    self.qmap.append(i)
                    if 'Multipole/c0' in self.plist[i] or 'Atom/charge' in self.plist[i]:
                        AType = self.plist[i].split('/')[-1].split('.')[0]
                        nq = count(ListOfAtoms,AType)
                    else:
                        thisq = []
                        for k in self.plist[i].split():
                            for j in concern:
                                if j in k:
                                    thisq.append(k.split('-')[-1])
                                    break
                        try:
                            self.qid2.append(np.array([self.atomnames.index(k) for k in thisq]))
                        except: pass
                        nq = sum(np.array([count(self.plist[i], j) for j in concern]))
                    self.qid.append(qnr+np.arange(nq))
                    qnr += nq
            if len(self.qid2) == 0:
                sys.stderr.write('Unable to match atom numbers up with atom names (minor issue, unless doing ESP fitting).  \nAre atom names implemented in the force field parser?\n')
            else:
                self.qid = self.qid2
            tq = qnr - 1
            #Here is where we build the qtrans2 matrix.
            if len(self.qmap) > 0:
                cons0 = np.ones((1,tq))
                qtrans2 = build_qtrans2(tq, self.qid, self.qmap)
                # Insert qtrans2 into qmat2.
                if self.constrain_charge:
                    insert_mat(qtrans2, self.qmap)

        ## Some customized constraints here.
        # Quadrupoles must be traceless
        if self.constrain_charge:
            MultipoleAtoms = set([p.split('/')[-1] for p in self.plist if 'Multipole' in p])
            QuadrupoleGrps = [[i for i, p in enumerate(self.plist) if 'Multipole' in p and p.split('/')[-1] == A and p.split('/')[1] in ['q11','q22','q33']] for A in MultipoleAtoms]
            for Grp in QuadrupoleGrps:
                qid = [np.array([i]) for i in range(3)]
                tq = 3
                qtrans2 = build_qtrans2(tq, qid, Grp)
                logger.info("Making sure that quadrupoles are traceless (for parameter IDs %s)\n" % str(Grp))
                insert_mat(qtrans2, Grp)

        #ListOfAtoms = list(itertools.chain(*[[e.get('type') for e in self.ffdata[k].getroot().xpath('//Multipole')] for k in self.ffdata]))

        # print "Charge parameter constraint matrix - feel free to check it"
        # for i in qmat2:
        #     for j in i:
        #         print "% .3f" % j,
        #     print
        # print

        # There is a bad bug here .. this matrix multiplication operation doesn't work!!
        # I will proceed using loops. This is unsettling.
        # Input matrices are qmat2 and self.rs (diagonal)
        transmat = np.matrix(qmat2) * np.matrix(np.diag(self.rs))
        transmat1 = np.zeros((self.np, self.np))
        for i in range(self.np):
            for k in range(self.np):
                transmat1[i,k] = qmat2[i,k] * self.rs[k]

        # This prints out the difference between the result of matrix multiplication
        # and the manual multiplication.
        #print transmat1
        #print transmat
        if len(transmat) > 0 and np.max(np.abs(transmat1 - transmat)) > 0.0:
            logger.warning('The difference between the numpy multiplication and the manual multiplication is \x1b[1;91m%f\x1b[0m, '
                           'but it should be zero.\n' % np.max(np.abs(transmat1 - transmat)))

            transmat = np.array(transmat1, copy=True)
        transmatNS = np.array(transmat,copy=True)
        self.excision = []
        for i in range(self.np):
            if abs(transmatNS[i, i]) < 1e-8:
                self.excision.append(i)
                transmatNS[i, i] += 1
        self.excision = list(set(self.excision))
        for i in self.excision:
            transmat[i, :] = np.zeros(self.np)
        self.tm = transmat
        self.tmI = transmat.T

    def list_map(self):
        """ Create the plist, which is like a reversed version of the parameter map.  More convenient for printing. """
        if len(self.map) == 0:
            #warn_press_key('The parameter map has no elements (Okay if we are not actually tuning any parameters.)')
            logger.warning('The parameter map has no elements (Okay if we are not actually tuning any parameters.)\n')
        else:
            self.plist = [[] for j in range(max([self.map[i] for i in self.map])+1)]
            for i in self.map:
                self.plist[self.map[i]].append(i)
            for i in range(self.np):
                self.plist[i] = ' '.join(natural_sort(self.plist[i]))

    def print_map(self,vals = None,precision=4):
        """Prints out the (physical or mathematical) parameter indices, IDs and values in a visually appealing way."""
        if vals is None:
            vals = self.pvals0
        logger.info('\n'.join(["%4i [ %s ]" % (self.plist.index(i), "%% .%ie" % precision % float(vals[self.plist.index(i)]) if isfloat(str(vals[self.plist.index(i)])) else (str(vals[self.plist.index(i)]))) + " : " + "%s" % i.split()[0] for i in self.plist]))
        logger.info('\n')

    def sprint_map(self,vals = None,precision=4):
        """Prints out the (physical or mathematical) parameter indices, IDs and values to a string."""
        if vals is None:
            vals = self.pvals0
        out = '\n'.join(["%4i [ %s ]" % (self.plist.index(i), "%% .%ie" % precision % float(vals[self.plist.index(i)]) if isfloat(str(vals[self.plist.index(i)])) else (str(vals[self.plist.index(i)]))) + " : " + "%s" % i.split()[0] for i in self.plist])
        return out

    def assign_p0(self,idx,val):
        """ Assign physical parameter values to the 'pvals0' array.

        @param[in] idx The index to which we assign the parameter value.
        @param[in] val The parameter value to be inserted.
        """
        if idx == len(self.pvals0):
            self.pvals0.append(val)
        else:
            self.pvals0[idx] = val

    def assign_field(self,idx,pid,fnm,ln,pfld,mult,cmd=None):
        """ Record the locations of a parameter in a txt file; [[file name, line number, field number, and multiplier]].

        Note that parameters can have multiple locations because of the repetition functionality.

        @param[in] idx  The (not necessarily unique) index of the parameter.
        @param[in] pid  The unique parameter name.
        @param[in] fnm  The file name of the parameter field.
        @param[in] ln   The line number within the file (or the node index in the flattened xml)
        @param[in] pfld The field within the line (or the name of the attribute in the xml)
        @param[in] mult The multiplier (this is usually 1.0)

        """
        self.pfields.append([pid,fnm,ln,pfld,mult,cmd])

    def __eq__(self, other):
        # check equality of forcefields using comparison of pfields and map
        if isinstance(other, FF):
            # list comprehension removes pid/filename element of pfields since we don't care about filename uniqueness
            self_pfields = [p[2:] for p in self.pfields]
            other_pfields= [p[2:] for p in other.pfields]

            return  self_pfields == other_pfields and\
                        self.map == other.map and\
                        (self.pvals0 == other.pvals0).all()

        # we only compare two forcefield objects
        else: return NotImplemented

def rs_override(rsfactors,termtype,Temperature=298.15):
    """ This function takes in a dictionary (rsfactors) and a string (termtype).

    If termtype matches any of the strings below, rsfactors[termtype] is assigned
    to one of the numbers below.

    This is LPW's attempt to simplify the rescaling factors.

    @param[out] rsfactors The computed rescaling factor.
    @param[in] termtype The interaction type (corresponding to a physical unit)
    @param[in] Temperature The temperature for computing the kT energy scale

    """
    if match('PIMPDIHS[1-6]K|PDIHMULS[1-6]K|PDIHS[1-6]K|RBDIHSK[1-5]|MORSEC',termtype):
        # eV or eV rad^-2
        rsfactors[termtype] = 96.4853
    elif match('UREY_BRADLEYK1|ANGLESK',termtype):
        rsfactors[termtype] = 96.4853 * 6.28
    elif match('COUL|VPAIR_BHAMC|QTPIEA',termtype):
        # elementary charge, or unitless, or already in atomic unit
        rsfactors[termtype] = 1.0
    elif match('QTPIEC|QTPIEH',termtype):
        # eV to atomic unit
        rsfactors[termtype] = 27.2114
    elif match('BONDSB|UREY_BRADLEYB|MORSEB|VDWS|VPAIRS|VSITE|VDW_BHAMA|VPAIR_BHAMA',termtype):
        # nm to atomic unit
        rsfactors[termtype] = 0.05291772
    elif match('BONDSK|UREY_BRADLEYK2',termtype):
        # au bohr^-2
        rsfactors[termtype] = 34455.5275 * 27.2114
    elif match('PDIHS[1-6]B|ANGLESB|UREY_BRADLEYB',termtype):
        # radian
        rsfactors[termtype] = 57.295779513
    elif match('VDWT|VDW_BHAMB|VPAIR_BHAMB',termtype):
        # VdW well depth; using kT.  This was a tough one because the energy scale is so darn small.
        rsfactors[termtype] = kb*Temperature
    elif match('MORSEE',termtype):
        rsfactors[termtype] = 18.897261<|MERGE_RESOLUTION|>--- conflicted
+++ resolved
@@ -99,11 +99,7 @@
 from numpy import sin, cos, tan, exp, log, sqrt, pi
 from re import match, sub, split
 import forcebalance
-<<<<<<< HEAD
 from forcebalance import gmxio, qchemio, tinkerio, custom_io, openmmio, amberio, psi4io, reaxffio
-=======
-from forcebalance import gmxio, qchemio, tinkerio, custom_io, openmmio, amberio, psi4io
->>>>>>> 93d579d7
 from forcebalance.finite_difference import in_fd
 from forcebalance.nifty import *
 from string import count
