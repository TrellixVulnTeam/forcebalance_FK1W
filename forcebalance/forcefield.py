""" @package forcefield

Force field module.

In ForceBalance a 'force field' is built from a set of files containing
physical parameters.  These files can be anything that enter into any
computation - our original program was quite dependent on the GROMACS
force field format, but this program is set up to allow very general
input formats.

We introduce several important concepts:

1) Adjustable parameters are allocated into a vector.

To cast the force field optimization as a math problem, we treat all
of the parameters on equal footing and write them as indices in a parameter vector.

2) A mapping from interaction type to parameter number.

Each element in the parameter vector corresponds to one or more
interaction types.  Whenever we change the parameter vector and
recompute the objective function, this amounts to changing the
physical parameters in the simulations, so we print out new
force field files for external programs.  In addition, when
these programs are computing the objective function we are often
in low-level subroutines that compute terms in the energy and
force.  If we need an analytic derivative of the objective
function, then these subroutines need to know which index of the
parameter vector needs to be modified.

This is done by way of a hash table: for example, when we are
computing a Coulomb interaction between atom 4 and atom 5, we
can build the words 'COUL4' and 'COUL5' and look it up in the
parameter map; this gives us two numbers (say, 10 and 11)
corresponding to the eleventh and twelfth element of the
parameter vector.  Then we can compute the derivatives of
the energy w/r.t. these parameters (in this case, COUL5/rij
and COUL4/rij) and increment these values in the objective function
gradient.

In custom-implemented force fields (see counterpoisematch.py)
the hash table can also be used to look up parameter values for
computation of interactions.  This is probably not the fastest way
to do things, however.

3) Distinction between physical and mathematical parameters.

The optimization algorithm works in a space that is related to, but
not exactly the same as the physical parameter space.  The reasons
for why we do this are:

a) Each parameter has its own physical units.  On the one hand
it's not right to treat different physical units all on the same
footing, so nondimensionalization is desirable.  To make matters
worse, the force field parameters can be small as 1e-8 or as
large as 1e+6 depending on the parameter type.  This means the
elements of the objective function gradient / Hessian have
elements that differ from each other in size by 10+ orders of
magnitude, leading to mathematical instabilities in the optimizer.

b) The parameter space can be constrained, most notably for atomic
partial charges where we don't want to change the overall charge
on a molecule.  Thus we wish to project out certain movements
in the mathematical parameters such that they don't change the physical
parameters.

c) We wish to regularize our optimization so as to avoid changing
our parameters in very insensitive directions (linear dependencies).
However, the sensitivity of the objective function to changes in the
force field depends on the physical units!

For all of these reasons, we introduce a 'transformation matrix'
which maps mathematical parameters onto physical parameters.  The
diagonal elements in this matrix are rescaling factors; they take the
mathematical parameter and magnify it by this constant factor.  The
off-diagonal elements correspond to rotations and other linear
transformations, and currently I just use them to project out the
'increase the net charge' direction in the physical parameter space.

Note that with regularization, these rescaling factors are equivalent
to the widths of prior distributions in a maximum likelihood framework.
Because there is such a correspondence between rescaling factors and
choosing a prior, they need to be chosen carefully.  This is work in
progress.  Another possibility is to sample the width of the priors from
a noninformative distribution -- the hyperprior (we can choose the
Jeffreys prior or something).  This is work in progress.

Right now only GROMACS parameters are supported, but this class is extensible,
we need more modules!

@author Lee-Ping Wang
@date 12/2011

"""

import os
import sys
from re import match, sub, split
import gmxio, qchemio, tinkerio, custom_io, openmmio
import basereader
from numpy import arange, array, diag, exp, eye, log, mat, mean, ones, vstack, zeros
from numpy.linalg import norm
from nifty import col, flat, invert_svd, isint, kb, orthogonalize, pmat2d, printcool, row, warn_press_key
from string import count
from copy import deepcopy
from lxml import etree
import itertools

FF_Extensions = {"itp" : "gmx",
                 "in"  : "qchem",
                 "prm" : "tinker",
                 "gen" : "custom",
                 "xml" : "openmm"
                 }

""" Recognized force field formats. """
FF_IOModules = {"gmx": gmxio.ITP_Reader ,
                "qchem": qchemio.QCIn_Reader ,
<<<<<<< HEAD
                "custom": custom_io.Gen_Reader
=======
                "tinker": tinkerio.Tinker_Reader ,
                "custom": custom_io.Gen_Reader , 
                "openmm" : openmmio.OpenMM_Reader
>>>>>>> 820bb8b7
                }

def determine_fftype(ffname,verbose=False):
    fsplit = ffname.split('/')[-1].split(':')
    fftype = None
    if verbose: print "Determining file type of %s ..." % fsplit[0],
    if len(fsplit) == 2:
        if fsplit[1] in FF_IOModules:
            if verbose: print "We're golden! (%s)" % fsplit[1]
            fftype = fsplit[1]
        else:
            if verbose: print "\x1b[91m Warning: \x1b[0m %s not in supported types (%s)!" % (fsplit[1],', '.join(FF_IOModules.keys()))
    elif len(fsplit) == 1:
        if verbose: print "Guessing from extension (you may specify type with filename:type) ...", 
        ffname = fsplit[0]
        ffext = ffname.split('.')[-1]
        if ffext in FF_Extensions:
            guesstype = FF_Extensions[ffext]
            if guesstype in FF_IOModules:
                if verbose: print "guessing %s -> %s!" % (ffext, guesstype)
                fftype = guesstype
            else:
                if verbose: print "\x1b[91m Warning: \x1b[0m %s not in supported types (%s)!" % (fsplit[0],', '.join(FF_IOModules.keys()))
        else:
            if verbose: print "\x1b[91m Warning: \x1b[0m %s not in supported extensions (%s)!" % (ffext,', '.join(FF_Extensions.keys()))
    if fftype == None:
        if verbose: print "Force field type not determined!"
        #sys.exit(1)
    return fftype

class FF(object):
    """ Force field class.

    This class contains all methods for force field manipulation.
    To create an instance of this class, an input file is required
    containing the list of force field file names.  Everything else
    inside this class pertaining to force field generation is self-contained.

    For details on force field parsing, see the detailed documentation for addff.
    
    """
    def __init__(self, options, verbose=True):

        """Instantiation of force field class.

        Many variables here are initialized to zero, but they are filled out by
        methods like addff, rsmake, and mktransmat.
        
        """
        #======================================#
        # Options that are given by the parser #
        #======================================#

        ## The root directory of the project
        self.root        = os.getcwd()
        ## File names of force fields
        self.fnms        = options['forcefield']
        ## Directory containing force fields, relative to project directory
        self.ffdir       = options['ffdir']
        ## Priors given by the user :)
        self.priors      = options['priors']
        
        #======================================#
        #     Variables which are set here     #
        #======================================#
        # A lot of these variables are filled out by calling the methods.
        
        ## The content of all force field files are stored in memory
        self.ffdata       = {}        
        ## The mapping of interaction type -> parameter number
        self.map         = {}
        ## The listing of parameter number -> interaction types
        self.plist       = []
        ## A list where pfields[pnum] = ['file',line,field,mult],
        ## basically a new way to modify force field files; when we modify the
        ## force field file, we go to the specific line/field in a given file
        ## and change the number.
        self.pfields     = []
        ## List of rescaling factors
        self.rs          = []
        ## The transformation matrix for mathematical -> physical parameters
        self.tm          = None
        ## The transpose of the transformation matrix
        self.tmI         = None
        ## Indices to exclude from optimization / Hessian inversion
        self.excision    = None
        ## The total number of parameters
        self.np          = 0
        ## Initial value of physical parameters
        self.pvals0      = []
        
        # Read the force fields into memory.
        for fnm in self.fnms:
            if verbose:
                print "Reading force field from file: %s" % fnm
            self.addff(fnm)

        # Set the initial values of parameter arrays.
        ## Initial value of physical parameters
        self.pvals0 = array(self.pvals0)

        # Prepare various components of the class for first use.
        ## Creates plist from map.
        self.list_map()
        if verbose:
            ## Prints the plist to screen.
            bar = printcool("Starting parameter indices, physical values and IDs")
            self.print_map()                       
            print bar
        ## Make the rescaling factors.
        self.rsmake(printfacs=verbose)            
        ## Make the transformation matrix.
        self.mktransmat()                      
        
    def addff(self,ffname):
        """ Parse a force field file and add it to the class.

        First, we need to figure out the type of file.  Currently this is done
        using the three-letter file extension ('.itp' = gmx); that can be improved.
        
        First we open the force field file and read all of its lines.  As we loop
        through the force field file, we look for two types of tags: (1) section
        markers, in GMX indicated by [ section_name ], which allows us to determine
        the section, and (2) parameter tags, indicated by the 'PARM' or 'RPT' keywords.

        As we go through the file, we figure out the atoms involved in the interaction
        described on each line.

        When a 'PARM' keyword is indicated, it is followed by a number which is the field
        in the line to be modified, starting with zero.  Based on the field number and the
        section name, we can figure out the parameter type.  With the parameter type
        and the atoms in hand, we construct a 'parameter identifier' or pid which uniquely
        identifies that parameter.  We also store the physical parameter value in an array
        called 'pvals0' and the precise location of that parameter (by filename, line number,
        and field number) in a list called 'pfields'.

        An example: Suppose in 'my_ff.itp' I encounter the following on lines 146 and 147:
        
        @code
        [ angletypes ]
        CA   CB   O   1   109.47  350.00  ; PARM 4 5
        @endcode

        From reading <tt>[ angletypes ]</tt> I know I'm in the 'angletypes' section.

        On the next line, I notice two parameters on fields 4 and 5.

        From the atom types, section type and field number I know the parameter IDs are <tt>'ANGLESBCACBO'</tt> and <tt>'ANGLESKCACBO'</tt>.
        
        After building <tt>map={'ANGLESBCACBO':1,'ANGLESKCACBO':2}</tt>, I store the values in
        an array: <tt>pvals0=array([109.47,350.00])</tt>, and I put the parameter locations in
        pfields: <tt>pfields=[['my_ff.itp',147,4,1.0],['my_ff.itp',146,5,1.0]]</tt>.  The 1.0
        is a 'multiplier' and I will explain it below.
        
        Note that in the creation of parameter IDs, we run into the issue that the atoms
        involved in the interaction may be labeled in reverse order (e.g. <tt>OCACB</tt>).  Thus,
        we store both the normal and the reversed parameter ID in the map.

        Parameter repetition and multiplier:
        
        If <tt>'RPT'</tt> is encountered in the line, it is always in the syntax:
        <tt>'RPT 4 ANGLESBCACAH 5 MINUS_ANGLESKCACAH /RPT'</tt>.  In this case, field 4 is replaced by
        the stored parameter value corresponding to <tt>ANGLESBCACAH</tt> and field 5 is replaced by
        -1 times the stored value of <tt>ANGLESKCACAH</tt>.  Now I just picked this as an example,
        I don't think people actually want a negative angle force constant .. :) the <tt>MINUS</tt>
        keyword does come in handy for assigning atomic charges and virtual site positions.
        In order to achieve this, a multiplier of -1.0 is stored into pfields instead of 1.0.

        @todo Note that I can also create the opposite virtual site position by changing the atom
        labeling, woo!

        @warning My program currently assumes that we are only using one MM program per job.
        If we use CHARMM and GROMACS to perform fitting simulations in the same job, we will
        get f-ed up.  Maybe this needs to be fixed in the future, with program prefixes to
        parameters like C_ , G_ .. or simply unit conversions, you get the idea.

        @warning I don't think the multiplier actually works for analytic derivatives unless
        the interaction calculator knows the multiplier as well.  I'm sure I can make this
        work in the future if necessary.

        @param[in] ffname Name of the force field file

        """
        fftype = determine_fftype(ffname)
        ffname = ffname.split(':')[0]

        # Determine the appropriate parser from the FF_IOModules dictionary.
        # If we can't figure it out, then use the base reader, it ain't so bad. :)
        Reader = FF_IOModules.get(fftype,basereader.BaseReader)

        # Open the force field using an absolute path and read its contents into memory.
        absff = os.path.join(self.root,self.ffdir,ffname)
        
        self.R = Reader(ffname)
        if fftype == "openmm":
            self.ffdata[ffname] = etree.parse(absff)
            self.addff_xml(ffname)
        else:
            self.ffdata[ffname] = open(absff).readlines()
            self.addff_txt(ffname)

    def addff_txt(self, ffname):
        for ln, line in enumerate(self.ffdata[ffname]):
            self.R.feed(line)
            sline = line.split()
            if 'PARM' in sline:
                pmark = (array(sline) == 'PARM').argmax() # The position of the 'PARM' word
                pflds = [int(i) for i in sline[pmark+1:]] # The integers that specify the parameter word positions
                for pfld in pflds:
                    # For each of the fields that are to be parameterized (indicated by PARM #),
                    # assign a parameter type to it according to the Interaction Type -> Parameter Dictionary.
                    pid = self.R.build_pid(pfld)
                    # Add pid into the dictionary.
                    self.map[pid] = self.np
                    # Also append pid to the parameter list
                    self.assign_p0(self.np,float(sline[pfld]))
                    self.assign_field(self.np,ffname,ln,pfld,1)
                    self.np += 1
            if "RPT" in sline:
                parse = (array(sline)=='RPT').argmax()+1 # The position of the 'RPT' word
                while parse < (array(sline)=='/RPT').argmax():
                    # Between RPT and /RPT, the words occur in pairs.
                    # First is a number corresponding to the field that contains the dependent parameter.
                    # Second is a string corresponding to the 'pid' that this parameter depends on.
                    pfld = int(sline[parse])
                    prep = self.map[sline[parse+1].replace('MINUS_','')]
                    pid = self.R.build_pid(pfld)
                    self.map[pid] = prep
                    self.assign_field(prep,ffname,ln,pfld,"MINUS_" in sline[parse+1] and -1 or 1)
                    parse += 2
    
    def addff_xml(self, ffname):
        fflist = list(self.ffdata[ffname].iter())
        for e in self.ffdata[ffname].getroot().xpath('//@parameterize/..'):
            parameters_to_optimize = sorted([i.strip() for i in e.get('parameterize').split(',')])
            for p in parameters_to_optimize:
                pid = self.R.build_pid(e, p)
                self.map[pid] = self.np
                self.assign_p0(self.np,float(e.get(p)))
                self.assign_field(self.np,ffname,fflist.index(e),p,1)
                self.np += 1

        for e in self.ffdata[ffname].getroot().xpath('//@param_repeat/..'):
            for field in e.get('param_repeat').split(','):
                dest = self.R.build_pid(e, field.strip().split('=')[0])
                src  = field.strip().split('=')[1]
                if src in self.map:
                    self.map[dest] = self.map[src]
                else:
                    warn_press_key(["Warning: You wanted to copy parameter from %s to %s, " % (src, dest), 
                                    "but the source parameter does not seem to exist!"])
                self.assign_field(self.map[dest],ffname,fflist.index(e),dest.split('/')[1],1)
            
    def make(self,printdir,vals,usepvals):
        """ Create a new force field using provided parameter values.
        
        This big kahuna does a number of things:
        1) Creates the physical parameters from the mathematical parameters
        2) Creates force fields with physical parameters substituted in
        3) Prints the force fields to the specified file.

        It does NOT store the mathematical parameters in the class state
        (since we can only hold one set of parameters).

        @param[in] printdir The directory that the force fields are printed to; as usual
        this is relative to the project root directory.
        @param[in] vals Input parameters.  I previously had an option where it uses
        stored values in the class state, but I don't think that's a good idea anymore.
        @param[in] usepvals Switch for whether to bypass the coordinate transformation
        and use physical parameters directly.
        
        """
        if usepvals:
            pvals = vals.copy()
        else:
            pvals = self.create_pvals(vals)

        pvals = list(pvals)

        
        newffdata = deepcopy(self.ffdata)

        for i in range(len(self.pfields)):
            pfld_list = self.pfields[i]
            for pfield in pfld_list:
                fnm,ln,fld,mult = pfield
                if type(newffdata[fnm]) is etree._ElementTree:
                    list(newffdata[fnm].iter())[ln].attrib[fld] = "% .12e" % (mult*pvals[i])
                else:
                    sline       = newffdata[fnm][ln].split()
                    whites      = split('[^ ]+',newffdata[fnm][ln])
                    if not match('^-',sline[fld]) and len(whites[fld]) > 1:
                        whites[fld] = whites[fld][:-1]
                    sline[fld]  = "% .12e" % (mult*pvals[i])
                    newffdata[fnm][ln] = ''.join([whites[j]+sline[j] for j in range(len(sline))])+'\n'

        if not os.path.exists(os.path.join(self.root,printdir)):
            os.makedirs(os.path.join(self.root,printdir))

        for fnm in newffdata:
            if type(newffdata[fnm]) is etree._ElementTree:
                with open(os.path.join(self.root,printdir,fnm),'w') as f: newffdata[fnm].write(f)
            else:
                with open(os.path.join(self.root,printdir,fnm),'w') as f: f.writelines(newffdata[fnm])
        return pvals
        
    def create_pvals(self,mvals):
        """Converts mathematical to physical parameters.

        First, mathematical parameters are rescaled and rotated by
        multiplying by the transformation matrix, followed by adding
        the original physical parameters.

        @param[in] mvals The mathematical parameters
        @return pvals The physical parameters
        
        """
        pvals = flat(mat(self.tmI)*col(mvals)) + self.pvals0
        return pvals

    def create_mvals(self,pvals):
        """Converts physical to mathematical parameters.

        We create the inverse transformation matrix using SVD.

        @param[in] pvals The physical parameters
        @return mvals The mathematical parameters
        """
        mvals = flat(invert_svd(self.tmI) * col(pvals - self.pvals0))
        return mvals
        
    def rsmake(self,printfacs=True):
        """Create the rescaling factors for the coordinate transformation in parameter space.

        The proper choice of rescaling factors (read: prior widths in maximum likelihood analysis)
        is still a black art.  This is a topic of current research.

        @todo Pass in rsfactors through the input file

        @param[in] printfacs List for printing out the resecaling factors

        """
        typevals = {}
        rsfactors = {}
        rsfac_list = []
        ## Takes the dictionary 'BONDS':{3:'B', 4:'K'}, 'VDW':{4:'S', 5:'T'},
        ## and turns it into a list of term types ['BONDSB','BONDSK','VDWS','VDWT']
        if self.R.pdict == "XML_Override":
            termtypelist = ['/'.join([i.split('/')[0],i.split('/')[1]]) for i in self.map]
        else:
            termtypelist = sum([[i+self.R.pdict[i][j] for j in self.R.pdict[i] if isint(str(j))] for i in self.R.pdict],[])
        for termtype in termtypelist:
            for pid in self.map:
                if termtype in pid:
                    typevals.setdefault(termtype, []).append(self.pvals0[self.map[pid]])
        for termtype in typevals:
            # The old, horrendously complicated rule
            # rsfactors[termtype] = exp(mean(log(abs(array(typevals[termtype]))+(abs(array(typevals[termtype]))==0))))
            # The newer, maximum rule (thanks Baba)
            rsfactors[termtype] = max(abs(array(typevals[termtype])))
            rsfac_list.append(termtype)
            # Physically motivated overrides
            rs_override(rsfactors,termtype)
        # Overrides from input file
        for termtype in self.priors:
            rsfac_list.append(termtype)
            rsfactors[termtype] = self.priors[termtype]
    
        # for line in os.popen("awk '/rsfactor/ {print $2,$3}' %s" % pkg.options).readlines():
        #     rsfactors[line.split()[0]] = float(line.split()[1])
        if printfacs:
            bar = printcool("Rescaling Factors (Lower Takes Precedence):",color=1)
            print '\n'.join(["   %-35s  : %.5e" % (i, rsfactors[i]) for i in rsfac_list])
            print bar
        ## The array of rescaling factors
        self.rs = ones(len(self.pvals0))
        for pnum in range(len(self.pvals0)):
            for termtype in rsfac_list:
                if termtype in self.plist[pnum]:
                    self.rs[pnum] = rsfactors[termtype]
                    
    def mktransmat(self):
        """ Create the transformation matrix to rescale and rotate the mathematical parameters.

        For point charge parameters, project out perturbations that
        change the total charge.
        
        First build these:
        
        'qmap'    : Just a list of parameter indices that point to charges.
        
        'qid'     : For each parameter in the qmap, a list of the affected atoms :)
                    A potential target for the molecule-specific thang.
                    
        Then make this:
        
        'qtrans2' : A transformation matrix that rotates the charge parameters.
                    The first row is all zeros (because it corresponds to increasing the charge on all atoms)
                    The other rows correspond to changing one of the parameters and decreasing all of the others
                    equally such that the overall charge is preserved.
                    
        'qmat2'   : An identity matrix with 'qtrans2' pasted into the right place
        
        'transmat': 'qmat2' with rows and columns scaled using self.rs
        
        'excision': Parameter indices that need to be 'cut out' because they are irrelevant and
                    mess with the matrix diagonalization
        
        @todo Only project out changes in total charge of a molecule, and perhaps generalize to
        fragments of molecules or other types of parameters.
        @todo The AMOEBA selection of charge depends not only on the atom type, but what that atom is bonded to.
        """
        qmap   = []
        qid    = []
        qnr    = 1
        concern= ['COUL','c0','charge']
        if self.R.pdict == "XML_Override":
            # Hack to count the number of atoms for each atomic charge parameter, when the force field is an XML file.
            ListOfAtoms = list(itertools.chain(*[[e.get('type') for e in self.ffdata[k].getroot().xpath('//Residue/Atom')] for k in self.ffdata]))

        for i in range(self.np):
            if any([j in self.plist[i] for j in concern]):
                qmap.append(i)
                if 'AmoebaMultipoleForce.Multipole/c0' in self.plist[i] or 'NonbondedForce.Atom/charge' in self.plist[i]:
                    AType = self.plist[i].split('/')[-1].split('.')[0]
                    nq = count(ListOfAtoms,AType)
                else:
                    nq = sum(array([count(self.plist[i], j) for j in concern]))
                qid.append(qnr+arange(nq))
                qnr += nq

        tq = qnr - 1
        cons0 = ones((1,tq))

        # print qmap
        # print qid
        # print tq
        # print cons0
        # raw_input()
        #chargegrp = []
        # LPW Charge groups aren't implemented at this time
        ## chargegrp = [[1,3],[4,5],[6,7]]
        ## for group in chargegrp:
        ##     a = min(group[0]-1, group[1])
        ##     b = max(group[0]-1, group[1])
        ##     constemp = zeros(tq, dtype=float)
        ##     for i in range(constemp.shape[0]):
        ##         if i >= a and i < b:
        ##             constemp[i] += 1
        ##         else:
        ##             constemp[i] -= 1
        ##     cons0 = vstack((cons0, constemp))
        ## print cons0
        #Here is where we build the qtrans2 matrix.
        
        nq = len(qmap)
        if nq > 0:
            cons = zeros((cons0.shape[0], nq), dtype=float)
            qtrans2 = eye(nq, dtype=float)
            for i in range(cons.shape[0]):
                for j in range(cons.shape[1]):
                    cons[i][j] = sum([cons0[i][k-1] for k in qid[j]])
                cons[i] /= norm(cons[i])
                for j in range(i):
                    cons[i] = orthogonalize(cons[i], cons[j])
                qtrans2[i,:] = 0
                for j in range(nq-i-1):
                    qtrans2[i+j+1, :] = orthogonalize(qtrans2[i+j+1, :], cons[i])

        qmat2 = eye(self.np,dtype=float)
        x = 0
        for i in range(self.np):
            if i in qmap:
                y = 0
                for j in qmap:
                    qmat2[i, j] = qtrans2[x, y]
                    y += 1
                x += 1
        transmat = mat(qmat2) * diag(self.rs)
        transmatNS = array(transmat,copy=True)
        self.excision = []
        for i in range(self.np):
            if abs(transmatNS[i, i]) < 1e-8:
                self.excision.append(i)
                transmatNS[i, i] += 1
        self.excision = list(set(self.excision))
        for i in self.excision:
            transmat[i, :] = zeros(self.np, dtype=float)
        self.tm = transmat
        self.tmI = transmat.T
        
    def list_map(self):
        """ Create the plist, which is like a reversed version of the parameter map.  More convenient for printing. """
        self.plist = [[] for j in range(max([self.map[i] for i in self.map])+1)]
        for i in self.map:
            self.plist[self.map[i]].append(i)
        for i in range(self.np):
            self.plist[i] = ' '.join(self.plist[i])
            
    def print_map(self,vals = None):
        """Prints out the (physical or mathematical) parameter indices, IDs and values in a visually appealing way."""
        if vals == None:
            vals = self.pvals0
        print '\n'.join(["%4i [ % .4e ]" % (self.plist.index(i),vals[self.plist.index(i)]) + " : " + "%s" % i for i in self.plist])
        
    def assign_p0(self,idx,val):
        """ Assign physical parameter values to the 'pvals0' array.

        @param[in] idx The index to which we assign the parameter value.
        @param[in] val The parameter value to be inserted.
        """
        if idx == len(self.pvals0):
            self.pvals0.append(val)
        else:
            self.pvals0[idx] = val
            
    def assign_field(self,idx,fnm,ln,pfld,mult):
        """ Record the locations of a parameter in a txt file; [[file name, line number, field number, and multiplier]].

        Note that parameters can have multiple locations because of the repetition functionality.

        @param[in] idx  The index of the parameter.
        @param[in] fnm  The file name of the parameter field.
        @param[in] ln   The line number within the file (or the node index in the flattened xml)
        @param[in] pfld The field within the line (or the name of the attribute in the xml)
        @param[in] mult The multiplier (this is usually 1.0)
        
        """
        if idx == len(self.pfields):
            self.pfields.append([[fnm,ln,pfld,mult]])
        else:
            self.pfields[idx].append([fnm,ln,pfld,mult])

def rs_override(rsfactors,termtype,Temperature=298.15):
    """ This function takes in a dictionary (rsfactors) and a string (termtype).
    
    If termtype matches any of the strings below, rsfactors[termtype] is assigned
    to one of the numbers below.

    This is LPW's attempt to simplify the rescaling factors.

    @param[out] rsfactors The computed rescaling factor.
    @param[in] termtype The interaction type (corresponding to a physical unit)
    @param[in] Temperature The temperature for computing the kT energy scale
    
    """
    if match('PDIHS[1-6]K|RBDIHSK[1-5]|MORSEC',termtype):
        # eV or eV rad^-2
        rsfactors[termtype] = 96.4853
    elif match('UREY_BRADLEYK1|ANGLESK',termtype):
        rsfactors[termtype] = 96.4853 * 6.28
    elif match('COUL|VPAIR_BHAMC|QTPIEA',termtype):
        # elementary charge, or unitless, or already in atomic unit
        rsfactors[termtype] = 1.0
    elif match('QTPIEC|QTPIEH',termtype):
        # eV to atomic unit
        rsfactors[termtype] = 27.2114
    elif match('BONDSB|UREY_BRADLEYB|MORSEB|VDWS|VPAIRS|VSITE|VDW_BHAMA|VPAIR_BHAMA',termtype):
        # nm to atomic unit
        rsfactors[termtype] = 0.05291772
    elif match('BONDSK|UREY_BRADLEYK2',termtype):
        # au bohr^-2
        rsfactors[termtype] = 34455.5275 * 27.2114
    elif match('PDIHS[1-6]B|ANGLESB|UREY_BRADLEYB',termtype):
        # radian
        rsfactors[termtype] = 57.295779513
    elif match('VDWT|VDW_BHAMB|VPAIR_BHAMB',termtype):
        # VdW well depth; using kT.  This was a tough one because the energy scale is so darn small.
        rsfactors[termtype] = kb*Temperature
    elif match('MORSEE',termtype):
        rsfactors[termtype] = 18.897261<|MERGE_RESOLUTION|>--- conflicted
+++ resolved
@@ -116,13 +116,9 @@
 """ Recognized force field formats. """
 FF_IOModules = {"gmx": gmxio.ITP_Reader ,
                 "qchem": qchemio.QCIn_Reader ,
-<<<<<<< HEAD
-                "custom": custom_io.Gen_Reader
-=======
                 "tinker": tinkerio.Tinker_Reader ,
                 "custom": custom_io.Gen_Reader , 
                 "openmm" : openmmio.OpenMM_Reader
->>>>>>> 820bb8b7
                 }
 
 def determine_fftype(ffname,verbose=False):
