""" @package forcebalance.parser Input file parser for ForceBalance jobs.  Additionally, the location for all default options.

Although I will do my best to write good documentation,
for many programs the input parser becomes the most up-to-date
source for documentation.  So this is a great place to write
lots of comments for those who implement new functionality.

There are two types of sections for options - GENERAL and TARGET.
Since there can be many fitting targets within a single job (i.e. we
may wish to fit water trimers and hexamers, which constitutes two
fitting targets) the input is organized into sections, like so:

$options\n
gen_option_1 Big\n
gen_option_2 Mao\n
$target\n
tgt_option_1 Sniffy\n
tgt_option_2 Schmao\n
$target\n
tgt_option_1 Nifty\n
tgt_option_2 Jiffy\n
$end

In this case, two sets of target options are generated in addition to the general option.

(Note: "Target" used to be called "Simulation".  Backwards compatibility is maintained.)

Each option is meant to be parsed as a certain variable type.

- String option values are read in directly; note that only the first two words in the line are processed
- Some strings are capitalized when they are read in; this is mainly for function tables like OptTab and TgtTab
- List option types will pick up all of the words on the line and use them as values,
plus if the option occurs more than once it will aggregate all of the values.
- Integer and float option types are read in a pretty straightforward way
- Boolean option types are always set to true, unless the second word is '0', 'no', or 'false' (not case sensitive)
- Section option types are meant to treat more elaborate inputs, such
as the user pasting in output parameters from a previous job as input,
or a specification of internal coordinate system.  I imagine that for
every section type I would have to write my own parser.  Maybe a
ParsTab of parsing functions would work. :)

To add a new option, simply add it to the dictionaries below and give it a default value if desired.
If you add an entirely new type, make sure to implement the interpretation of that type in the parse_inputs function.

@author Lee-Ping Wang
@date 11/2012
"""

import os
import re
import sys
import itertools
import traceback
from nifty import printcool, printcool_dictionary, which, isfloat
from copy import deepcopy
from collections import OrderedDict

from forcebalance.output import getLogger
logger = getLogger(__name__)

## Default general options.
## Note that the documentation is included in part of the key; this will aid in automatic doc-extraction. :)
## In the 5-tuple we have: Default value, priority (larger number means printed first), short docstring, description of scope, list of filter strings for pulling out pertinent targets (MakeInputFile.py)
gen_opts_types = {
    'strings' : {"gmxpath"      : (which('mdrun'), 60, 'Path for GROMACS executables (if not the default)', 'All targets that use GROMACS', ['GMX']),
                 "gmxsuffix"    : ('', 60, 'The suffix of GROMACS executables', 'All targets that use GROMACS', ['GMX']),
                 "tinkerpath"   : (which('testgrad'), 60, 'Path for TINKER executables (if not the default)', 'All targets that use TINKER', ['TINKER']),
                 "penalty_type" : ("L2", 100, 'Type of the penalty, L2 or Hyp in the optimizer', 'All optimizations'),
                 "scan_vals"    : (None, -100, 'Values to scan in the parameter space, given like this: -0.1:0.1:11', 'Job types scan_mvals and scan_pvals'),
                 "readchk"      : (None, -50, 'Name of the restart file we read from', 'Restart jobtype "newton" with "writechk" set'),
                 "writechk"     : (None, -50, 'Name of the restart file we write to (can be same as readchk)', 'Main optimizer'),
                 "ffdir"        : ('forcefield', 100, 'Directory containing force fields, relative to project directory', 'All'),
                 "amoeba_pol"   : (None, 0, 'The AMOEBA polarization type, either direct, mutual, or nonpolarizable.', 'Targets in OpenMM / TINKER that use the AMOEBA force field', ['OPENMM','TINKER'])
                 },
    'allcaps' : {"jobtype"      : ("single", 200, 'The calculation type, defaults to a single-point evaluation of objective function.', 
                                   'All (important); choose "single", "gradient", "hessian", "newton" (Main Optimizer), "bfgs", "powell", "simplex", "anneal", "genetic", "conjugategradient", "scan_mvals", "scan_pvals", "fdcheck[gh]"'),
                 },
    'lists'   : {"forcefield"     : ([],  200, 'The names of force fields, corresponding to directory forcefields/file_name.(itp,xml,prm,frcmod,mol2)', 'All (important)'),
                 "scanindex_num"  : ([], -100, 'Numerical index of the parameter to scan over', 'Job types scan_mvals and scan_pvals'),
                 "scanindex_name" : ([], -100, 'Parameter name to scan over (should convert to a numerical index)', 'Job types scan_mvals and scan_pvals')
                 },
    'ints'    : {"maxstep"      : (100, 50, 'Maximum number of steps in an optimization', 'Main Optimizer'),
                 "objective_history"  : (2, 20, 'Number of good optimization steps to average over when checking the objective convergence criterion', 'Main Optimizer (jobtype "newton")'),
                 "wq_port"   : (0, 0, 'The port number to use for Work Queue', 'Targets that use Work Queue (advanced usage)'),
                 "criteria"   : (1, 160, 'The number of convergence criteria that must be met for main optimizer to converge', 'Main Optimizer'),
                 "rpmd_beads"       : (0, -160, 'Number of beads in ring polymer MD (zero to disable)', 'Condensed phase property targets (advanced usage)', 'liquid_openmm'),
                 },
    'bools'   : {"backup"           : (1,  10,  'Write temp directories to backup before wiping them'),
                 "writechk_step"    : (1, -50,  'Write the checkpoint file at every optimization step'),
                 "lq_converge"      : (1, -50,  'Allow convergence on "low quality" steps'),
                 "have_vsite"       : (0, -150, 'Specify whether there are virtual sites in the simulation (being fitted or not).  Enforces calculation of vsite positions.', 'Experimental feature in ESP fitting', ['ABINITIO']),
                 "constrain_charge" : (0,  10,  'Specify whether to constrain the charges on the molecules.', 'Printing the force field (all calculations)'),
                 "print_gradient"   : (1,  20,  'Print the objective function gradient at every step', 'Main Optimizer'),
                 "logarithmic_map"  : (0, -150, 'Optimize in the space of log-variables', 'Creating the force field (all calculations, advanced usage)'),
                 "print_hessian"    : (0,  20, 'Print the objective function Hessian at every step', 'Main Optimizer'),
                 "print_parameters" : (1,  20, 'Print the mathematical and physical parameters at every step', 'Main Optimizer'),
                 "normalize_weights": (1, 100, 'Normalize the weights for the fitting targets', 'Objective function (all calculations)'),
                 "verbose_options"  : (0, 150, 'Set to false to suppress printing options that are equal to their defaults', 'Printing output'),
                 "rigid_water"      : (0, -150, 'Perform calculations using rigid water molecules.', 'Currently used in AMOEBA parameterization (advanced usage)', ['OPENMM','TINKER']),
                 "use_pvals"        : (0, -150, 'Bypass the transformation matrix and use the physical parameters directly', 'Creating the force field; advanced usage, be careful.'),
                 "asynchronous"     : (0, 0, 'Execute Work Queue tasks and local calculations asynchronously for improved speed', 'Targets that use Work Queue (advanced usage)'),
                 "reevaluate"       : (None, 0, 'Re-evaluate the objective function and gradients when the step is rejected (for noisy objective functions).', 'Main Optimizer'),
                 },
    'floats'  : {"trust0"                 : (1e-1, 100, 'Levenberg-Marquardt trust radius; set to negative for nonlinear search', 'Main Optimizer'),
                 "mintrust"               : (0.0,   10, 'Minimum trust radius (if the trust radius is tiny, then noisy optimizations become really gnarly)', 'Main Optimizer'),
                 "convergence_objective"  : (1e-4, 100, 'Convergence criterion of objective function (in MainOptimizer this is the stdev of X2 over [objective_history] steps)', 'Main Optimizer'),
                 "convergence_gradient"   : (1e-3, 100, 'Convergence criterion of gradient norm', 'Main Optimizer'),
                 "convergence_step"       : (1e-4, 100, 'Convergence criterion of step size (just needs to fall below this threshold)', 'Main Optimizer'),
                 "eig_lowerbound"         : (1e-4,  10, 'Minimum eigenvalue for applying steepest descent correction', 'Main Optimizer'),
                 "step_lowerbound"        : (1e-6,  10, 'Optimization will "fail" if step falls below this size', 'Main Optimizer'),
                 "lm_guess"               : (1.0,    9, 'Guess value for bracketing line search in trust radius algorithm', 'Main Optimizer'),
                 "finite_difference_h"    : (1e-3,  50, 'Step size for finite difference derivatives in many functions', 'pretty much everywhere'),
                 "finite_difference_factor" : (0.1, 40, 'Make sure that the finite difference step size does not exceed this multiple of the trust radius.', 'Main Optimizer'),
                 "penalty_additive"       : (0.0,   55, 'Factor for additive penalty function in objective function', 'Objective function, all penalty types'),
                 "penalty_multiplicative" : (0.0,   55, 'Factor for multiplicative penalty function in objective function', 'Objective function, all penalty types'),
                 "penalty_alpha"          : (1e-3,  53, 'Extra parameter for fusion penalty function.  Dictates position of log barrier or L1-L0 switch distance', 
                                             'Objective function, FUSION_BARRIER or FUSION_L0 penalty type, advanced usage in basis set optimizations'),
                 "penalty_hyperbolic_b"   : (1e-6,  54, 'Cusp region for hyperbolic constraint; for x=0, the Hessian is a/2b', 'Penalty type L1'),
                 "adaptive_factor"        : (0.25,  10, 'The step size is increased / decreased by up to this much in the event of a good / bad step; increase for a more variable step size.', 'Main Optimizer'),
                 "adaptive_damping"       : (0.5,   10, 'Damping factor that ties down the trust radius to trust0; decrease for a more variable step size.', 'Main Optimizer'),
                 "error_tolerance"        : (0.0,   10, 'Error tolerance; the optimizer will only reject steps that increase the objective function by more than this number.', 'Main Optimizer'),
                 "search_tolerance"       : (1e-4, -10, 'Search tolerance; used only when trust radius is negative, dictates convergence threshold of nonlinear search.', 'Main Optimizer with negative mintrust; advanced usage'),
                 "amoeba_eps"             : (None, -10, 'The AMOEBA mutual polarization criterion.', 'Targets in OpenMM / TINKER that use the AMOEBA force field', ['OPENMM','TINKER'])
                 },
    'sections': {"read_mvals" : (None, 100, 'Paste mathematical parameters into the input file for them to be read in directly', 'Restarting an optimization'),
                 "read_pvals" : (None, 100, 'Paste physical parameters into the input file for them to be read in directly', 'Restarting an optimization (recommend use_mvals instead)'),
                 "priors"     : (OrderedDict(), 150, 'Paste priors into the input file for them to be read in directly', 'Scaling and regularization of parameters (important)')
                 }
    }

## Default fitting target options.
tgt_opts_types = {
    'strings' : {"name"      : (None, 200, 'The name of the target, corresponding to the directory targets/name', 'All targets (important)'),
                 "force_map" : ('residue', 0, 'The resolution of mapping interactions to net forces and torques for groups of atoms.  In order of resolution: molecule > residue > charge-group', 'Force Matching', 'AbInitio'),
                 "fragment1" : (None, 0, 'Interaction fragment 1: a selection of atoms specified using atoms and dashes, e.g. 1-6 to select the first through sixth atom (i.e. list numbering starts from 1)', 'Interaction energies', 'Interaction'),
                 "fragment2" : (None, 0, 'Interaction fragment 2: a selection of atoms specified using atoms and dashes, e.g. 7-11 to select atoms 7 through 11.', 'Interaction energies', 'Interaction'),
                 "openmm_precision" : (None, -10, 'Precision of OpenMM calculation if using CUDA or OpenCL platform.  Choose either single, double or mixed ; defaults to the OpenMM default.', 'Targets that use OpenMM', 'OpenMM'),
                 "openmm_platform" : (None, -10, 'OpenMM platform.  Choose either Reference, CUDA or OpenCL.  AMOEBA is on Reference or CUDA only.', 'Targets that use OpenMM', 'OpenMM'),
                 "qdata_txt"             : (None, -10, 'Text file containing quantum data.  If not provided, will search for a default (qdata.txt).', 'Energy/force matching, ESP evaluations, interaction energies', 'TINKER'),
                 "inter_txt"             : ('interactions.txt', 0, 'Text file containing interacting systems.  If not provided, will search for a default.', 'Binding energy target', 'BindingEnergy'),
                 "reassign_modes"        : (None, -180, 'Reassign modes before fitting frequencies, using either linear assignment "permute" or maximum overlap "overlap".', 'Vibrational frequency targets', 'vibration'),
                 "liquid_coords"         : (None, 0, 'Provide file name for condensed phase coordinates.', 'Condensed phase properties', 'Liquid'),
                 "gas_coords"            : (None, 0, 'Provide file name for gas phase coordinates.', 'Condensed phase properties', 'Liquid'),
                 "coords"                : (None, -10, 'Coordinates for single point evaluation; if not provided, will search for a default.', 'Energy/force matching, ESP evaluations, interaction energies'),
                 "pdb"                   : (None, -10, 'PDB file mainly used for building OpenMM systems but can also contain coordinates.', 'Targets that use OpenMM', 'OpenMM'),
                 "gmx_mdp"               : (None, -10, 'Gromacs .mdp files.  If not provided, will search for default.', 'Targets that use GROMACS', 'GMX'),
                 "gmx_top"               : (None, -10, 'Gromacs .top files.  If not provided, will search for default.', 'Targets that use GROMACS', 'GMX'),
                 "gmx_ndx"               : (None, -10, 'Gromacs .ndx files.  If not provided, will search for default.', 'Targets that use GROMACS', 'GMX'),
                 "tinker_key"            : (None, -10, 'TINKER .key files.  If not provided, will search for default.', 'Targets that use TINKER', 'TINKER'),
<<<<<<< HEAD
                 "expdata_txt"           : ('expset.txt', 0, 'Text file containing experimental data.', 'Thermodynamic properties target', 'thermo')
=======
                 "read"                  : (None, 50, 'Provide a temporary directory ".tmp" to read data from a previous calculation on the initial iteration (for instance, to restart an aborted run).', 'Liquid and Remote targets', 'Liquid, Remote'),
>>>>>>> 63c03489
                 },
    'allcaps' : {"type"   : (None, 200, 'The type of fitting target, for instance AbInitio_GMX ; this must correspond to the name of a Target subclass.', 'All targets (important)' ,''),
                 "engine" : (None, 180, 'The external code used to execute the simulations (GMX, TINKER, AMBER, OpenMM)', 'All targets (important)', '')
                 },
    'lists'   : {"fd_ptypes" : ([], -100, 'The parameter types that are differentiated using finite difference', 'In conjunction with fdgrad, fdhess, fdhessdiag; usually not needed'),
                 "quantities" : ([], 100, 'List of quantities to be fitted, each must have corresponding Quantity subclass', 'Thermodynamic properties target', 'thermo'),
                 },
    'ints'    : {"shots"              : (-1, 0, 'Number of snapshots; defaults to all of the snapshots', 'Energy + Force Matching', 'AbInitio'),
                 "fitatoms"           : (0, 0, 'Number of fitting atoms; defaults to all of them', 'Energy + Force Matching', 'AbInitio'),
                 "sleepy"             : (0, -50, 'Wait a number of seconds every time this target is visited (gives me a chance to ctrl+C)', 'All targets (advanced usage)'),
                 "liquid_md_steps"    : (10000, 0, 'Number of time steps for the liquid production run.', 'Condensed phase property targets', 'liquid'),
                 "liquid_eq_steps"    : (1000, 0, 'Number of time steps for the liquid equilibration run.', 'Condensed phase property targets', 'liquid'),
                 "gas_md_steps"       : (100000, 0, 'Number of time steps for the gas production run, if different from default.', 'Condensed phase property targets', 'liquid'),
                 "gas_eq_steps"       : (10000, 0, 'Number of time steps for the gas equilibration run, if different from default.', 'Condensed phase property targets', 'liquid'),
                 "writelevel"         : (0, 0, 'Affects the amount of data being printed to the temp directory.', 'Energy + Force Matching', 'AbInitio'),
                 "md_threads"         : (1, 0, 'Set the number of threads used by Gromacs or TINKER processes in MD simulations', 'Condensed phase properties in GROMACS and TINKER', 'Liquid_GMX, Liquod_TINKER'),
                 "save_traj"          : (0, -10, 'Whether to save trajectories.  0 = Never save; 1 = Delete if optimization step is good; 2 = Always save', 'Condensed phase properties', 'Liquid'),
                 "eq_steps"           : (20000, 0, 'Number of time steps for the equilibration run.', 'Thermodynamic property targets', 'thermo'),
                 "md_steps"           : (50000, 0, 'Number of time steps for the production run.', 'Thermodynamic property targets', 'thermo'),
                 "n_sim_chain"        : (1, 0, 'Number of simulations required to calculate quantities.', 'Thermodynamic property targets', 'thermo'),
                 },
    'bools'   : {"whamboltz"        : (0, -100, 'Whether to use WHAM Boltzmann Weights', 'Ab initio targets with Boltzmann weights (advanced usage)', 'AbInitio'),
                 "sampcorr"         : (0, -150, 'Whether to use the archaic sampling correction', 'Energy + Force Matching, very old option, do not use', 'AbInitio'),
                 "covariance"       : (0, -100, 'Whether to use the quantum covariance matrix', 'Energy + Force Matching, only if you know what you are doing', 'AbInitio'),
                 "batch_fd"         : (0, -150, 'Whether to batch and queue up finite difference jobs, defaults to False', 'Currently unused'),
                 "fdgrad"           : (0, -100, 'Finite difference gradient of objective function w/r.t. specified parameters', 'Use together with fd_ptypes (advanced usage)'),
                 "fdhess"           : (0, -100, 'Finite difference Hessian of objective function w/r.t. specified parameters', 'Use together with fd_ptypes (advanced usage)'),
                 "fdhessdiag"       : (0, -100, 'Finite difference Hessian diagonals w/r.t. specified parameters (costs 2np times a objective calculation)', 'Use together with fd_ptypes (advanced usage)'),
                 "all_at_once"      : (1, -50, 'Compute all energies and forces in one fell swoop where possible(as opposed to calling the simulation code once per snapshot)', 'Various QM targets and MD codes', 'AbInitio'),
                 "run_internal"     : (1, -50, 'For OpenMM or other codes with Python interface: Compute energies and forces internally', 'OpenMM interface', 'OpenMM'),
                 "energy"           : (1, 0, 'Enable the energy objective function', 'All ab initio targets', 'AbInitio'), 
                 "force"            : (1, 0, 'Enable the force objective function', 'All ab initio targets', 'AbInitio'), 
                 "resp"             : (0, -150, 'Enable the RESP objective function', 'Ab initio targets with RESP; experimental (remember to set espweight)'),
                 "do_cosmo"         : (0, -150, 'Call Q-Chem to do MM COSMO on MM snapshots.', 'Currently unused, but possible in AbInitio target'),
                 "optimize_geometry": (1, 0, 'Perform a geometry optimization before computing properties', 'Monomer properties', 'moments'),
                 "absolute"         : (0, -150, 'When matching energies in AbInitio, do not subtract the mean energy gap.', 'Energy matching (advanced usage)', 'abinitio'),
                 "cauchy"           : (0, 0, 'Normalize interaction energies each using 1/(denom**2 + reference**2) which resembles a Cauchy distribution', 'Interaction energy targets', 'interaction'),
                 "attenuate"        : (0, 0, 'Normalize interaction energies using 1/(denom**2 + reference**2) only for repulsive interactions greater than denom.', 'Interaction energy targets', 'interaction'),
                 "manual"           : (0, -150, 'Give the user a chance to fill in condensed phase stuff on the zeroth step', 'Condensed phase property targets (advanced usage)', 'liquid'),
                 "hvap_subaverage"  : (0, -150, 'Don\'t target the average enthalpy of vaporization and allow it to freely float (experimental)', 'Condensed phase property targets (advanced usage)', 'liquid'),
                 "force_cuda"       : (0, -150, 'Force the external npt.py script to crash if CUDA Platform not available', 'Condensed phase property targets (advanced usage)', 'liquid_openmm'),
                 "anisotropic_box"  : (0, -150, 'Enable anisotropic box scaling (e.g. for crystals or two-phase simulations) in external npt.py script', 'Condensed phase property targets (advanced usage)', 'liquid_openmm, liquid_tinker'),
                 "mts_integrator"   : (0, -150, 'Enable multiple-timestep integrator in external npt.py script', 'Condensed phase property targets (advanced usage)', 'liquid_openmm'),
                 "minimize_energy"  : (1, 0, 'Minimize the energy of the system prior to running dynamics', 'Condensed phase property targets (advanced usage)', 'liquid_openmm', 'liquid_tinker'),
                 "remote"           : (0, 50, 'Evaluate target as a remote work_queue task', 'All targets (optional)'),
                 "adapt_errors"     : (0, 50, 'Adapt to simulation uncertainty by combining property estimations and adjusting simulation length.', 'Condensed phase property targets', 'liquid'),
                 },
    'floats'  : {"weight"       : (1.0, 150, 'Weight of the target (determines its importance vs. other targets)', 'All targets (important)'),
                 "w_rho"        : (1.0, 0, 'Weight of experimental density', 'Condensed phase property targets', 'liquid'),
                 "w_hvap"       : (1.0, 0, 'Weight of enthalpy of vaporization', 'Condensed phase property targets', 'liquid'),
                 "w_alpha"      : (1.0, 0, 'Weight of thermal expansion coefficient', 'Condensed phase property targets', 'liquid'),
                 "w_kappa"      : (1.0, 0, 'Weight of isothermal compressibility', 'Condensed phase property targets', 'liquid'),
                 "w_cp"         : (1.0, 0, 'Weight of isobaric heat capacity', 'Condensed phase property targets', 'liquid'),
                 "w_eps0"       : (1.0, 0, 'Weight of dielectric constant', 'Condensed phase property targets', 'liquid'),
                 "w_energy"     : (1.0, 0, 'Weight of energy', 'Ab initio targets', 'liquid'),
                 "w_force"      : (1.0, 0, 'Weight of atomistic forces', 'Ab initio targets', 'liquid'),
                 "w_netforce"   : (0.0, 0, 'Weight of net forces (condensed to molecules, residues, or charge groups)', 'Ab initio targets', 'abinitio'),
                 "w_torque"     : (0.0, 0, 'Weight of torques (condensed to molecules, residues, or charge groups)', 'Ab initio targets', 'abinitio'),
                 "w_resp"       : (0.0, -150, 'Weight of RESP', 'Ab initio targets with RESP (advanced usage)', 'abinitio'),
                 "resp_a"       : (0.001, -150, 'RESP "a" parameter for strength of penalty; 0.001 is strong, 0.0005 is weak', 'Ab initio targets with RESP (advanced usage)', 'abinitio'),
                 "resp_b"       : (0.1, -150, 'RESP "b" parameter for hyperbolic behavior; 0.1 is recommended', 'Ab initio targets with RESP (advanced usage)', 'abinitio'),
                 "energy_upper" : (30.0, 0, 'Upper energy cutoff (in kcal/mol); super-repulsive interactions are given zero weight', 'Interaction energy targets', 'interaction'),
                 "qmboltz"      : (0.0, -100, 'Fraction of Quantum Boltzmann Weights (ab initio), 1.0 for full reweighting, 0.5 for hybrid', 'Ab initio targets with Boltzmann weights (advanced usage)', 'abinitio'),
                 "qmboltztemp"  : (298.15, -100, 'Temperature for Quantum Boltzmann Weights (ab initio), defaults to room temperature', 'Ab initio targets with Boltzmann weights (advanced usage)', 'abinitio'),
                 "energy_denom"   : (1.0, 0, 'Energy normalization for binding energies in kcal/mol (default is to use stdev)', 'Binding energy targets', 'binding'),
                 "rmsd_denom"     : (0.1, 0, 'RMSD normalization for optimized geometries in Angstrom', 'Binding energy targets', 'binding'),
                 "wavenumber_tol" : (10.0, 0, 'Frequency normalization (in wavenumber) for vibrational frequencies', 'Vibrational frequency targets', 'vibration'),
                 "dipole_denom"   : (1.0, 0, 'Dipole normalization (Debye) ; set to 0 if a zero weight is desired', 'Monomer property targets', 'monomer'),
                 "quadrupole_denom"   : (1.0, 0, 'Quadrupole normalization (Buckingham) ; set to 0 if a zero weight is desired', 'Monomer property targets', 'monomer'),
                 "polarizability_denom"   : (1.0, 0, 'Dipole polarizability tensor normalization (cubic Angstrom) ; set to 0 if a zero weight is desired', 'Monomer property targets with polarizability', 'monomer'),
                 "liquid_timestep"  : (1.0, 0, 'Time step size for the liquid simulation.', 'Condensed phase property targets', 'liquid'),
                 "liquid_interval"  : (0.1, 0, 'Time interval for saving coordinates for the liquid production run.', 'Condensed phase property targets', 'liquid'),
                 "gas_timestep"  : (1.0, 0, 'Time step size for the gas simulation (if zero, use default in external script.).', 'Condensed phase property targets', 'liquid'),
                 "gas_interval"  : (0.1, 0, 'Time interval for saving coordinates for the gas production run (if zero, use default in external script.)', 'Condensed phase property targets', 'liquid'),
                 "self_pol_mu0"  : (0.0, -150, 'Gas-phase dipole parameter for self-polarization correction (in debye).', 'Condensed phase property targets', 'liquid'),
                 "self_pol_alpha"  : (0.0, -150, 'Polarizability parameter for self-polarization correction (in debye).', 'Condensed phase property targets', 'liquid'),
                 },
    'sections': {}
    }

all_opts_names = list(itertools.chain(*[i.keys() for i in gen_opts_types.values()])) + list(itertools.chain(*[i.keys() for i in tgt_opts_types.values()]))
## Check for uniqueness of option names.
for i in all_opts_names:
    iocc = []
    for typ, dct in gen_opts_types.items():
        if i in dct:
            iocc.append("gen_opt_types %s" % typ)
    for typ, dct in tgt_opts_types.items():
        if i in dct:
            iocc.append("gen_opt_types %s" % typ)
    if len(iocc) != 1:
        raise RuntimeError("CODING ERROR: ForceBalance option %s occurs in more than one place (%s)" % (i, str(iocc)))

## Default general options - basically a collapsed veresion of gen_opts_types.
gen_opts_defaults = {}
for t in gen_opts_types:
    subdict = {}
    for i in gen_opts_types[t]:
        subdict[i] = gen_opts_types[t][i][0]
    gen_opts_defaults.update(subdict)

## Default target options - basically a collapsed version of tgt_opts_types.
tgt_opts_defaults = {}
for t in tgt_opts_types:
    subdict = {}
    for i in tgt_opts_types[t]:
        subdict[i] = tgt_opts_types[t][i][0]
    tgt_opts_defaults.update(subdict)

## Option maps for maintaining backward compatibility.
bkwd = {"simtype" : "type", 
        "masterfile" : "inter_txt", 
        "openmm_cuda_precision" : "openmm_precision",
        "mdrun_threads" : "md_threads",
        "mts_vvvr" : "mts_integrator",
        "amoeba_polarization" : "amoeba_pol",
        "liquid_prod_steps" : "liquid_md_steps",
        "gas_prod_steps" : "gas_md_steps",
        "liquid_equ_steps" : "liquid_eq_steps",
        "gas_equ_steps" : "gas_eq_steps",
        }

## Listing of sections in the input file.
mainsections = ["SIMULATION","TARGET","OPTIONS","END","NONE"]

def read_mvals(fobj):
    Answer = []
    for line in fobj:
        if re.match("(/read_mvals)|(^\$end)",line):
            break
        Answer.append(float(line.split('[')[-1].split(']')[0].split()[-1]))
    return Answer
        
def read_pvals(fobj):
    Answer = []
    for line in fobj:
        if re.match("(/read_pvals)|(^\$end)",line):
            break
        Answer.append(float(line.split('[')[-1].split(']')[0].split()[-1]))
    return Answer

def read_priors(fobj):
    Answer = OrderedDict()
    for line in fobj:
        line = line.split("#")[0]
        if re.match("(/priors)|(^\$end)",line):
            break
        Answer[line.split()[0]] = float(line.split()[-1])
    return Answer

def read_internals(fobj):
    return

## ParsTab that refers to subsection parsers.
ParsTab  = {"read_mvals" : read_mvals,
            "read_pvals" : read_pvals,
            "priors"     : read_priors,
            "internal"   : read_internals
            }

def printsection(heading,optdict,typedict):
    """ Print out a section of the input file in a parser-compliant and readable format.

    At the time of writing of this function, it's mainly intended to be called by MakeInputFile.py.
    The heading is printed first (it is something like $options or $target).  Then it loops
    through the variable types (strings, allcaps, etc...) and the keys in each variable type.
    The one-line description of each key is printed out as a comment, and then the key itself is
    printed out along with the value provided in optdict.  If optdict is None, then the default
    value is printed out instead.

    @param[in] heading Heading, either $options or $target
    @param[in] optdict Options dictionary or None.
    @param[in] typedict Option type dictionary, either gen_opts_types or tgt_opts_types specified in this file.
    @return Answer List of strings for the section that we are printing out.
    
    """
    from forcebalance.objective import Implemented_Targets
    from forcebalance.optimizer import Optimizer

    def FilterTargets(search):
        if type(search) == str:
            search = [search]
        list_out = []
        for key in sorted(Implemented_Targets.keys()):
            if any([i.lower() in key.lower() for i in search]):
                list_out.append(Implemented_Targets[key].__name__)
        return ', '.join(sorted(list_out))

    Answer = [heading]
    firstentry = 1
    Options = []
    for i in ['strings','allcaps','lists','ints','bools','floats','sections']:
        vartype = re.sub('s$','',i)
        for j in typedict[i]:
            Option = []
            val = optdict[j] if optdict != None else typedict[i][j][0]
            if firstentry:
                firstentry = 0
            else:
                Option.append("")
            Priority = typedict[i][j][1]
            Option.append("# (%s) %s" % (vartype, typedict[i][j][2]))
            if len(typedict[i][j]) >= 4:
                Relevance = typedict[i][j][3]
                str2 = "# used in: %s" % Relevance
                if len(typedict[i][j]) >= 5:
                    TargetName = FilterTargets(typedict[i][j][4])
                    str2 += " (%s)" % TargetName
                else:
                    TargetName = "None"
                Option.append(str2)
            else:
                Relevance = "None"
            Option.append("%s %s" % (str(j),str(val)))
            Options.append((Option, Priority, TargetName, j))
    def key1(o):
        return o[1]
    def key2(o):
        return o[2]
    def key3(o):
        return o[3]
    Options.sort(key=key3)
    Options.sort(key=key2)
    Options.sort(key=key1, reverse=True)
    for o in Options:
        Answer += o[0]

    # PriSet = sorted(list(set(Priorities)))[::-1]
    # TgtSet = sorted(list(set(TargetNames)))
    # RelSet = sorted(list(set(Relevances)))
    # for p0 in PriSet:
    #     ogrp = []
    #     rgrp = []
    #     tgrp = []
    #     for o, p, r, t in zip(Options, Priorities, Relevances, TargetNames):
    #         if p == p0:
    #             ogrp.append(o)
    #             rgrp.append(r)
    #             tgrp.append(t)
    #     ogrp2 = []
    #     rgrp2 = []
    #     for t0 in TgtSet:
    #         for o, r, t in zip(ogrp, rgrp, tgrp):
    #             if t == t0:
    #                 ogrp2.append(
                
    Answer.append("$end")
    return Answer

def parse_inputs(input_file=None):
    """ Parse through the input file and read all user-supplied options.

    This is usually the first thing that happens when an executable script is called.
    Our parser first loads the default options, and then updates these options as it
    encounters keywords.

    Each keyword corresponds to a variable type; each variable type (e.g. string,
    integer, float, boolean) is treated differently.  For more elaborate inputs,
    there is a 'section' variable type.

    There is only one set of general options, but multiple sets of target options.
    Each target has its own section delimited by the \em $target keyword,
    and we build a list of target options.  

    @param[in]  input_file The name of the input file.
    @return     options    General options.
    @return     tgt_opts   List of fitting target options.
    
    @todo Implement internal coordinates.
    @todo Implement sampling correction.
    @todo Implement charge groups.
    """
    
    logger.info("Reading options from file: %s\n" % input_file)
    section = "NONE"
    # First load in all of the default options.
    options = deepcopy(gen_opts_defaults) # deepcopy to make sure options doesn't make changes to gen_opts_defaults
    options['root'] = os.getcwd()
    options['input_file'] = input_file
    tgt_opts = []
    this_tgt_opt = deepcopy(tgt_opts_defaults)
    # Give back a bunch of default options if input file isn't specified.
    if input_file == None:
        return (options, [this_tgt_opt])
    fobj = open(input_file)
    for line in fobj:
        try:
            # Anything after "#" is a comment
            line = line.split("#")[0].strip()
            s = line.split()
            # Skip over blank lines
            if len(s) == 0:
                continue
            key = s[0].lower()
            if key in bkwd: # Do option replacement for backward compatibility.
                key = bkwd[key]
            # If line starts with a $, this signifies that we're in a new section.
            if re.match('^\$',line):
                newsection = re.sub('^\$','',line).upper()
                if section in ["SIMULATION","TARGET"] and newsection in mainsections:
                    tgt_opts.append(this_tgt_opt)
                    this_tgt_opt = deepcopy(tgt_opts_defaults)
                section = newsection
            elif section in ["OPTIONS","SIMULATION","TARGET"]:
                ## Depending on which section we are in, we choose the correct type dictionary
                ## and add stuff to 'options' and 'this_tgt_opt'
                (this_opt, opts_types) = (options, gen_opts_types) if section == "OPTIONS" else (this_tgt_opt, tgt_opts_types)
                ## Note that "None" is a special keyword!  The variable will ACTUALLY be set to None.
                if len(s) > 1 and s[1].upper() == "NONE":
                    this_opt[key] = None
                elif key in opts_types['strings']:
                    this_opt[key] = s[1]
                elif key in opts_types['allcaps']:
                    this_opt[key] = s[1].upper()
                elif key in opts_types['lists']:
                    for word in s[1:]:
                        this_opt.setdefault(key,[]).append(word)
                elif key in opts_types['ints']:
                    if isfloat(s[1]):
                        this_opt[key] = int(float(s[1]))
                    else:
                        this_opt[key] = int(s[1])
                elif key in opts_types['bools']:
                    if len(s) == 1:
                        this_opt[key] = True
                    elif s[1].upper() in ["0", "NO", "FALSE", "OFF"]:
                        this_opt[key] = False
                    elif isfloat(s[1]) and int(float(s[1])) == 0:
                        this_opt[key] = False
                    elif s[1].upper() in ["1", "YES", "TRUE", "ON"]:
                        this_opt[key] = True
                    elif isfloat(s[1]) and int(float(s[1])) == 1:
                        this_opt[key] = True
                    else:
                        raise RuntimeError('%s is a true/false option but you provided %s; to enable, provide ["1", "yes", "true", "on" or <no value>].  To disable, provide ["0", "no", "false", or "off"].' % (key, s[1]))
                elif key in opts_types['floats']:
                    this_opt[key] = float(s[1])
                elif key in opts_types['sections']:
                    this_opt[key] = ParsTab[key](fobj)
                else:
                    logger.error("Unrecognized keyword: --- \x1b[1;91m%s\x1b[0m --- in %s section\n" \
                          % (key, section))
                    logger.error("Perhaps this option actually belongs in %s section?\n" \
                          % (section == "OPTIONS" and "a TARGET" or "the OPTIONS"))
                    raise RuntimeError
            elif section not in mainsections:
                logger.error("Unrecognized section: %s\n" % section)
                raise RuntimeError
        except:
            # traceback.print_exc()
            logger.exception("Failed to read in this line! Check your input file.\n")
            logger.exception('\x1b[91m' + line + '\x1b[0m\n')
            raise RuntimeError
    if section == "SIMULATION" or section == "TARGET":
        tgt_opts.append(this_tgt_opt)
    if not options['verbose_options']:
        printcool("Options at their default values are not printed\n Use 'verbose_options True' to Enable", color=5)
    return options, tgt_opts<|MERGE_RESOLUTION|>--- conflicted
+++ resolved
@@ -147,11 +147,8 @@
                  "gmx_top"               : (None, -10, 'Gromacs .top files.  If not provided, will search for default.', 'Targets that use GROMACS', 'GMX'),
                  "gmx_ndx"               : (None, -10, 'Gromacs .ndx files.  If not provided, will search for default.', 'Targets that use GROMACS', 'GMX'),
                  "tinker_key"            : (None, -10, 'TINKER .key files.  If not provided, will search for default.', 'Targets that use TINKER', 'TINKER'),
-<<<<<<< HEAD
                  "expdata_txt"           : ('expset.txt', 0, 'Text file containing experimental data.', 'Thermodynamic properties target', 'thermo')
-=======
                  "read"                  : (None, 50, 'Provide a temporary directory ".tmp" to read data from a previous calculation on the initial iteration (for instance, to restart an aborted run).', 'Liquid and Remote targets', 'Liquid, Remote'),
->>>>>>> 63c03489
                  },
     'allcaps' : {"type"   : (None, 200, 'The type of fitting target, for instance AbInitio_GMX ; this must correspond to the name of a Target subclass.', 'All targets (important)' ,''),
                  "engine" : (None, 180, 'The external code used to execute the simulations (GMX, TINKER, AMBER, OpenMM)', 'All targets (important)', '')
