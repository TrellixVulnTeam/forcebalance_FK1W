""" @package forcebalance.lipid Matching of lipid bulk properties.  Under development.

author Lee-Ping Wang
@date 04/2012
"""

import abc
import os
import shutil
from forcebalance.finite_difference import *
from forcebalance.nifty import *
from forcebalance.nifty import _exec
from forcebalance.target import Target
import numpy as np
from forcebalance.molecule import Molecule
from re import match, sub
import subprocess
from subprocess import PIPE
try:
    from lxml import etree
except: pass
from pymbar import pymbar
import itertools
from collections import defaultdict, namedtuple, OrderedDict
from forcebalance.optimizer import Counter, GoodStep
import csv

from forcebalance.output import getLogger
logger = getLogger(__name__)

def weight_info(W, PT, N_k, verbose=True):
    C = []
    N = 0
    W += 1.0e-300
    I = np.exp(-1*np.sum((W*np.log(W))))
    for ns in N_k:
        C.append(sum(W[N:N+ns]))
        N += ns
    C = np.array(C)
    if verbose:
        logger.info("MBAR Results for Phase Point %s, Box, Contributions:\n" % str(PT))
        logger.info(str(C) + '\n')
        logger.info("InfoContent: % .2f snapshots (%.2f %%)\n" % (I, 100*I/len(W)))
    return C

# NPT_Trajectory = namedtuple('NPT_Trajectory', ['fnm', 'Rhos', 'pVs', 'Energies', 'Grads', 'mEnergies', 'mGrads', 'Rho_errs', 'Hvap_errs'])

class Lipid(Target):
    
    """ Subclass of Target for lipid property matching."""

    def __init__(self,options,tgt_opts,forcefield):
        # Initialize base class
        super(Lipid,self).__init__(options,tgt_opts,forcefield)
        # Fractional weight of the density
        self.set_option(tgt_opts,'w_rho',forceprint=True)
        # Fractional weight of the thermal expansion coefficient
        self.set_option(tgt_opts,'w_alpha',forceprint=True)
        # Fractional weight of the isothermal compressibility
        self.set_option(tgt_opts,'w_kappa',forceprint=True)
        # Fractional weight of the isobaric heat capacity
        self.set_option(tgt_opts,'w_cp',forceprint=True)
        # Fractional weight of the dielectric constant
        self.set_option(tgt_opts,'w_eps0',forceprint=True)
        # Fractional weight of the area per lipid
        self.set_option(tgt_opts,'w_al',forceprint=True)
        # Fractional weight of the bilayer isothermal compressibility
        self.set_option(tgt_opts,'w_lkappa',forceprint=True)
        # Fractional weight of the deuterium order parameter
        self.set_option(tgt_opts,'w_scd',forceprint=True)
        # Optionally pause on the zeroth step
        self.set_option(tgt_opts,'manual')
        # Number of time steps in the lipid "equilibration" run
        self.set_option(tgt_opts,'lipid_eq_steps',forceprint=True)
        # Number of time steps in the lipid "production" run
        self.set_option(tgt_opts,'lipid_md_steps',forceprint=True)
        # Number of time steps in the gas "equilibration" run
        self.set_option(tgt_opts,'gas_eq_steps',forceprint=False)
        # Number of time steps in the gas "production" run
        self.set_option(tgt_opts,'gas_md_steps',forceprint=False)
        # Time step length (in fs) for the lipid production run
        self.set_option(tgt_opts,'lipid_timestep',forceprint=True)
        # Time interval (in ps) for writing coordinates
        self.set_option(tgt_opts,'lipid_interval',forceprint=True)
        # Time step length (in fs) for the gas production run
        self.set_option(tgt_opts,'gas_timestep',forceprint=True)
        # Time interval (in ps) for writing coordinates
        self.set_option(tgt_opts,'gas_interval',forceprint=True)
        # Minimize the energy prior to running any dynamics
        self.set_option(tgt_opts,'minimize_energy',forceprint=True)
        # Isolated dipole (debye) for analytic self-polarization correction.
        self.set_option(tgt_opts,'self_pol_mu0',forceprint=True)
        # Molecular polarizability (ang**3) for analytic self-polarization correction.
        self.set_option(tgt_opts,'self_pol_alpha',forceprint=True)
        # Set up the simulation object for self-polarization correction.
        self.do_self_pol = (self.self_pol_mu0 > 0.0 and self.self_pol_alpha > 0.0)
        # Enable anisotropic periodic box
        self.set_option(tgt_opts,'anisotropic_box',forceprint=True)
        # Whether to save trajectories (0 = never, 1 = delete after good step, 2 = keep all)
        self.set_option(tgt_opts,'save_traj')

        #======================================#
        #     Variables which are set here     #
        #======================================#
<<<<<<< HEAD
=======
        # Read in lipid starting coordinates.
        if not os.path.exists(os.path.join(self.root, self.tgtdir, self.lipid_coords)): 
            logger.error("%s doesn't exist; please provide lipid_coords option\n" % self.lipid_coords)
            raise RuntimeError
        self.lipid_mol = Molecule(os.path.join(self.root, self.tgtdir, self.lipid_coords), toppbc=True)
>>>>>>> 3e7c2f6e
        # List of trajectory files that may be deleted if self.save_traj == 1.
        self.last_traj = []
        # Extra files to be copied back at the end of a run.
        self.extra_output = []
        # Read the reference data
        self.read_data()
        # Read in lipid starting coordinates.
        if 'n_ic' in self.RefData:
            # Linked IC folder into the temp-directory.
            self.nptfiles += ["IC"]
            # Store IC frames in a dictionary.
            self.lipid_mols = OrderedDict()
            self.lipid_mols_new = OrderedDict()
            for pt in self.PhasePoints:
                pt_label = "IC/%sK-%s%s" % (pt[0], pt[1], pt[2])
                if not os.path.exists(os.path.join(self.root, self.tgtdir, pt_label, self.lipid_coords)):
                    raise RuntimeError("Initial condition files don't exist; please provide IC directory")
                # Create molecule object for each IC.
                all_ic = Molecule(os.path.join(self.root, self.tgtdir, pt_label, self.lipid_coords))
                self.lipid_mols[pt] = []
                n_uniq_ic = int(self.RefData['n_ic'][pt])
                if n_uniq_ic > len(all_ic):
                    raise RuntimeError("Number of frames in initial conditions .gro file is less than the number of parallel simulations requested in data.csv")
                # Index ICs by pressure and temperature in a dictionary.
                for ic in range(n_uniq_ic):
                    self.lipid_mols[pt].append(all_ic[ic])
        else:
            if not os.path.exists(os.path.join(self.root, self.tgtdir, self.lipid_coords)): 
                raise RuntimeError("%s doesn't exist; please provide lipid_coords option" % self.lipid_coords)
            self.lipid_mol = Molecule(os.path.join(self.root, self.tgtdir, self.lipid_coords))
            # Extra files to be linked into the temp-directory.
            self.nptfiles += [self.lipid_coords]
        # Scripts to be copied from the ForceBalance installation directory.
        self.scripts += ['npt_lipid.py']
        # Prepare the temporary directory.
        self.prepare_temp_directory()
        # Build keyword dictionary to pass to engine.
        if self.do_self_pol:
            self.gas_engine_args.update(self.OptionDict)
            self.gas_engine_args.update(options)
            del self.gas_engine_args['name']
            # Create engine object for gas molecule to do the polarization correction.
            self.gas_engine = self.engine_(target=self, mol=self.gas_mol, name="selfpol", **self.gas_engine_args)
<<<<<<< HEAD
=======
        # Don't read indicate.log when calling meta_indicate()
        self.read_indicate = False
        self.write_indicate = False
        # Don't read objective.p when calling meta_get()
        self.read_objective = False
>>>>>>> 3e7c2f6e
        #======================================#
        #          UNDER DEVELOPMENT           #
        #======================================#
        # Put stuff here that I'm not sure about. :)
        np.set_printoptions(precision=4, linewidth=100)
        np.seterr(under='ignore')
        ## Saved force field mvals for all iterations
        self.SavedMVal = {}
        ## Saved trajectories for all iterations and all temperatures
        self.SavedTraj = defaultdict(dict)
        ## Evaluated energies for all trajectories (i.e. all iterations and all temperatures), using all mvals
        self.MBarEnergy = defaultdict(lambda:defaultdict(dict))

    def prepare_temp_directory(self):
        """ Prepare the temporary directory by copying in important files. """
        abstempdir = os.path.join(self.root,self.tempdir)
        for f in self.nptfiles:
            LinkFile(os.path.join(self.root, self.tgtdir, f), os.path.join(abstempdir, f))
        for f in self.scripts:
            LinkFile(os.path.join(os.path.split(__file__)[0],"data",f),os.path.join(abstempdir,f))

    def read_data(self):
        # Read the 'data.csv' file. The file should contain guidelines.
        with open(os.path.join(self.tgtdir,'data.csv'),'rU') as f: R0 = list(csv.reader(f))
        # All comments are erased.
        R1 = [[sub('#.*$','',word) for word in line] for line in R0 if len(line[0]) > 0 and line[0][0] != "#"]
        # All empty lines are deleted and words are converted to lowercase.
        R = [[wrd.lower() for wrd in line] for line in R1 if any([len(wrd) for wrd in line]) > 0]
        global_opts = OrderedDict()
        found_headings = False
        known_vars = ['mbar','rho','hvap','alpha','kappa','cp','eps0','cvib_intra',
                      'cvib_inter','cni','devib_intra','devib_inter', 'al', 'scd', 'n_ic', 'lkappa']
        self.RefData = OrderedDict()
        for line in R:
            if line[0] == "global":
                # Global options are mainly denominators for the different observables.
                if isfloat(line[2]):
                    global_opts[line[1]] = float(line[2])
                elif line[2].lower() == 'false':
                    global_opts[line[1]] = False
                elif line[2].lower() == 'true':
                    global_opts[line[1]] = True
            elif not found_headings:
                found_headings = True
                headings = line
                if len(set(headings)) != len(headings):
                    logger.error('Column headings in data.csv must be unique\n')
                    raise RuntimeError
                if 'p' not in headings:
                    logger.error('There must be a pressure column heading labeled by "p" in data.csv\n')
                    raise RuntimeError
                if 't' not in headings:
                    logger.error('There must be a temperature column heading labeled by "t" in data.csv\n')
                    raise RuntimeError
            elif found_headings:
                try:
                    # Temperatures are in kelvin.
                    t     = [float(val) for head, val in zip(headings,line) if head == 't'][0]
                    # For convenience, users may input the pressure in atmosphere or bar.
                    pval  = [float(val.split()[0]) for head, val in zip(headings,line) if head == 'p'][0]
                    punit = [val.split()[1] if len(val.split()) >= 1 else "atm" for head, val in zip(headings,line) if head == 'p'][0]
                    unrec = set([punit]).difference(['atm','bar']) 
                    if len(unrec) > 0:
                        logger.error('The pressure unit %s is not recognized, please use bar or atm\n' % unrec[0])
                        raise RuntimeError
                    # This line actually reads the reference data and inserts it into the RefData dictionary of dictionaries.
                    for head, val in zip(headings,line):
                        if head == 't' or head == 'p' : continue
                        if isfloat(val):
                            self.RefData.setdefault(head,OrderedDict([]))[(t,pval,punit)] = float(val.strip())
                        elif val.lower() == 'true':
                            self.RefData.setdefault(head,OrderedDict([]))[(t,pval,punit)] = True
                        elif val.lower() == 'false':
                            self.RefData.setdefault(head,OrderedDict([]))[(t,pval,punit)] = False
                        elif head == 'scd':
                            self.RefData.setdefault(head,OrderedDict([]))[(t,pval,punit)] = np.array(map(float, val.split()))
                except:
                    logger.error(line + '\n')
                    logger.error('Encountered an error reading this line!\n')
                    raise RuntimeError
            else:
                logger.error(line + '\n')
                logger.error('I did not recognize this line!\n')
                raise RuntimeError
        # Check the reference data table for validity.
        default_denoms = defaultdict(int)
        PhasePoints = None
        for head in self.RefData:
            if head == 'n_ic':
                continue
            if head not in known_vars+[i+"_wt" for i in known_vars]:
                # Only hard-coded properties may be recognized.
                logger.error("The column heading %s is not recognized in data.csv\n" % head)
                raise RuntimeError
            if head in known_vars:
                if head+"_wt" not in self.RefData:
                    # If the phase-point weights are not specified in the reference data file, initialize them all to one.
                    self.RefData[head+"_wt"] = OrderedDict([(key, 1.0) for key in self.RefData[head]])
                wts = np.array(self.RefData[head+"_wt"].values())
                dat = np.array(self.RefData[head].values())
                # S_cd specifies an array of averages (one for each tail node).  Find avg over axis 0.
                avg = np.average(dat, weights=wts, axis=0)
                if len(wts) > 1:
                    # If there is more than one data point, then the default denominator is the
                    # standard deviation of the experimental values.
                    if head == 'scd':
                        default_denoms[head+"_denom"] = np.average(np.sqrt(np.dot(wts, (dat-avg)**2)/wts.sum()))
                    else:
                        default_denoms[head+"_denom"] = np.sqrt(np.dot(wts, (dat-avg)**2)/wts.sum())
                else:
                    # If there is only one data point, then the denominator is just the single
                    # data point itself.
                    if head == 'scd':
                        default_denoms[head+"_denom"] = np.average(np.sqrt(np.abs(dat[0])))
                    else:
                        default_denoms[head+"_denom"] = np.sqrt(np.abs(dat[0]))
            self.PhasePoints = self.RefData[head].keys()
            # This prints out all of the reference data.
            # printcool_dictionary(self.RefData[head],head)
        # Create labels for the directories.
        self.Labels = ["%.2fK-%.1f%s" % i for i in self.PhasePoints]
        logger.debug("global_opts:\n%s\n" % str(global_opts))
        logger.debug("default_denoms:\n%s\n" % str(default_denoms))
        for opt in global_opts:
            if "_denom" in opt:
                # Record entries from the global_opts dictionary so they can be retrieved from other methods.
                self.set_option(global_opts,opt,default=default_denoms[opt])
            else:
                self.set_option(global_opts,opt)

<<<<<<< HEAD
=======
    def check_files(self, there):
        there = os.path.abspath(there)
        havepts = 0
        if all([i in os.listdir(there) for i in self.Labels]):
            for d in os.listdir(there):
                if d in self.Labels:
                    if os.path.exists(os.path.join(there, d, 'npt_result.p')):
                        havepts += 1
        if (float(havepts)/len(self.Labels)) > 0.75:
            return 1
        else:
            return 0

>>>>>>> 3e7c2f6e
    def npt_simulation(self, temperature, pressure, simnum):
        """ Submit a NPT simulation to the Work Queue. """
        wq = getWorkQueue()
        if not os.path.exists('npt_result.p'):
            link_dir_contents(os.path.join(self.root,self.rundir),os.getcwd())
            self.last_traj += [os.path.join(os.getcwd(), i) for i in self.extra_output]
            self.lipid_mol[simnum%len(self.lipid_mol)].write(self.lipid_coords, ftype='tinker' if self.engname == 'tinker' else None)
            cmdstr = '%s python npt_lipid.py %s %.3f %.3f' % (self.nptpfx, self.engname, temperature, pressure)
            if wq == None:
                logger.info("Running condensed phase simulation locally.\n")
                logger.info("You may tail -f %s/npt.out in another terminal window\n" % os.getcwd())
                _exec(cmdstr, copy_stderr=True, outfnm='npt.out')
            else:
                queue_up(wq, command = cmdstr+' &> npt.out',
                         input_files = self.nptfiles + self.scripts + ['forcebalance.p'],
                         output_files = ['npt_result.p', 'npt.out'] + self.extra_output, tgt=self)

    def polarization_correction(self,mvals):
        d = self.gas_engine.get_multipole_moments(optimize=True)['dipole']
        if not in_fd():
            logger.info("The molecular dipole moment is % .3f debye\n" % np.linalg.norm(d))
        # Taken from the original OpenMM interface code, this is how we calculate the conversion factor.
        # dd2 = ((np.linalg.norm(d)-self.self_pol_mu0)*debye)**2
        # eps0 = 8.854187817620e-12 * coulomb**2 / newton / meter**2
        # epol = 0.5*dd2/(self.self_pol_alpha*angstrom**3*4*np.pi*eps0)/(kilojoule_per_mole/AVOGADRO_CONSTANT_NA)
        # In [2]: eps0 = 8.854187817620e-12 * coulomb**2 / newton / meter**2
        # In [7]: 1.0 * debye ** 2 / (1.0 * angstrom**3*4*np.pi*eps0) / (kilojoule_per_mole/AVOGADRO_CONSTANT_NA)
        # Out[7]: 60.240179789402056
        convert = 60.240179789402056
        dd2 = (np.linalg.norm(d)-self.self_pol_mu0)**2
        epol = 0.5*convert*dd2/self.self_pol_alpha
        return epol

    def indicate(self): 
        AGrad = hasattr(self, 'Gp')
        PrintDict = OrderedDict()
        def print_item(key, heading, physunit):
            if self.Xp[key] > 0:
                printcool_dictionary(self.Pp[key], title='%s %s%s\nTemperature  Pressure  Reference  Calculated +- Stdev     Delta    Weight    Term   ' % 
                                     (self.name, heading, " (%s) " % physunit if physunit else ""), bold=True, color=4, keywidth=15)
                bar = printcool("%s objective function: % .3f%s" % (heading, self.Xp[key], ", Derivative:" if AGrad else ""))
                if AGrad:
                    self.FF.print_map(vals=self.Gp[key])
                    logger.info(bar)
                PrintDict[heading] = "% 10.5f % 8.3f % 14.5e" % (self.Xp[key], self.Wp[key], self.Xp[key]*self.Wp[key])

        print_item("Rho", "Density", "kg m^-3")
        print_item("Alpha", "Thermal Expansion Coefficient", "10^-4 K^-1")
        print_item("Kappa", "Isothermal Compressibility", "10^-6 bar^-1")
        print_item("Cp", "Isobaric Heat Capacity", "cal mol^-1 K^-1")
        print_item("Eps0", "Dielectric Constant", None)
        print_item("Al", "Average Area per Lipid", "nm^2")
        print_item("Scd", "Deuterium Order Parameter", None)
        print_item("LKappa", "Bilayer Isothermal Compressibility", "mN/m")

        PrintDict['Total'] = "% 10s % 8s % 14.5e" % ("","",self.Objective)

        Title = "%s Condensed Phase Properties:\n %-20s %40s" % (self.name, "Property Name", "Residual x Weight = Contribution")
        printcool_dictionary(PrintDict,color=4,title=Title,keywidth=31)
        return

    def objective_term(self, points, expname, calc, err, grad, name="Quantity", SubAverage=False):
        if expname in self.RefData:
            exp = self.RefData[expname]
            Weights = self.RefData[expname+"_wt"]
            Denom = getattr(self,expname+"_denom")
        else:
            # If the reference data doesn't exist then return nothing.
            return 0.0, np.zeros(self.FF.np), np.zeros((self.FF.np,self.FF.np)), None
            
        Sum = sum(Weights.values())
        for i in Weights:
            Weights[i] /= Sum
        logger.info("Weights have been renormalized to " + str(sum(Weights.values())) + "\n")
        # Use least-squares or hyperbolic (experimental) objective.
        LeastSquares = True

        logger.info("Physical quantity %s uses denominator = % .4f\n" % (name, Denom))
        if not LeastSquares:
            # If using a hyperbolic functional form
            # we still want the contribution to the 
            # objective function to be the same when
            # Delta = Denom.
            Denom /= 3 ** 0.5
        
        Objective = 0.0
        Gradient = np.zeros(self.FF.np)
        Hessian = np.zeros((self.FF.np,self.FF.np))
        Objs = {}
        GradMap = []
        avgCalc = 0.0
        avgExp  = 0.0
        avgGrad = np.zeros(self.FF.np)
        for i, PT in enumerate(points):
            avgCalc += Weights[PT]*calc[PT]
            avgExp  += Weights[PT]*exp[PT]
            avgGrad += Weights[PT]*grad[PT]
        for i, PT in enumerate(points):
            if SubAverage:
                G = grad[PT]-avgGrad
                Delta = calc[PT] - exp[PT] - avgCalc + avgExp
            else:
                G = grad[PT]
                Delta = calc[PT] - exp[PT]
            if hasattr(Delta, "__len__"):
                Delta = np.average(Delta)
            if LeastSquares:
                # Least-squares objective function.
                ThisObj = Weights[PT] * Delta ** 2 / Denom**2
                Objs[PT] = ThisObj
                ThisGrad = 2.0 * Weights[PT] * Delta * G / Denom**2
                GradMap.append(G)
                Objective += ThisObj
                Gradient += ThisGrad
                # Gauss-Newton approximation to the Hessian.
                Hessian += 2.0 * Weights[PT] * (np.outer(G, G)) / Denom**2
            else:
                # L1-like objective function.
                D = Denom
                S = Delta**2 + D**2
                ThisObj  = Weights[PT] * (S**0.5-D) / Denom
                ThisGrad = Weights[PT] * (Delta/S**0.5) * G / Denom
                ThisHess = Weights[PT] * (1/S**0.5-Delta**2/S**1.5) * np.outer(G,G) / Denom
                Objs[PT] = ThisObj
                GradMap.append(G)
                Objective += ThisObj
                Gradient += ThisGrad
                Hessian += ThisHess
        GradMapPrint = [["#PhasePoint"] + self.FF.plist]
        for PT, g in zip(points,GradMap):
            GradMapPrint.append([' %8.2f %8.1f %3s' % PT] + ["% 9.3e" % i for i in g])
        o = wopen('gradient_%s.dat' % name)
        for line in GradMapPrint:
            print >> o, ' '.join(line)
        o.close()
            
        Delta = np.array([calc[PT] - exp[PT] for PT in points])
        delt = {PT : r for PT, r in zip(points,Delta)}
        if expname == 'scd': 
            print_out = OrderedDict([('    %8.2f %8.1f %3s' % PT, '\n %s' % (' '.join('\t \t \t %9.6f    %9.6f +- %-7.6f % 7.6f \n' % F for F in zip(exp[PT], calc[PT], flat(err[PT]), delt[PT])))) for PT in calc])
        else:
            print_out = OrderedDict([('    %8.2f %8.1f %3s' % PT, "%9.3f    %9.3f +- %-7.3f % 7.3f % 9.5f % 9.5f" % (exp[PT],calc[PT],err[PT],delt[PT],Weights[PT],Objs[PT])) for PT in calc])

        return Objective, Gradient, Hessian, print_out

    def submit_jobs(self, mvals, AGrad=True, AHess=True):
        # This routine is called by Objective.stage() will run before "get".
        # It submits the jobs to the Work Queue and the stage() function will wait for jobs to complete.
        #
        # First dump the force field to a pickle file
        lp_dump((self.FF,mvals,self.OptionDict,AGrad),'forcebalance.p')

        # Give the user an opportunity to copy over data from a previous (perhaps failed) run.
        if Counter() == 0 and self.manual:
            warn_press_key("Now's our chance to fill the temp directory up with data!", timeout=7200)

        # If self.save_traj == 1, delete the trajectory files from a previous good optimization step.
        if Counter() > 0 and GoodStep() and self.save_traj < 2:
            for fn in self.last_traj:
                if os.path.exists(fn):
                    os.remove(fn)
        self.last_traj = []

        # Set up and run the NPT simulations.
        snum = 0
        for label, pt in zip(self.Labels, self.PhasePoints):
            T = pt[0]
            P = pt[1]
            Punit = pt[2]
            if Punit == 'bar':
                P *= 1.0 / 1.01325
            if not os.path.exists(label):
                os.makedirs(label)
                os.chdir(label)
                if 'n_ic' in self.RefData:
                    n_uniq_ic = int(self.RefData['n_ic'][pt])
                    for trj in range(n_uniq_ic):
                        rel_trj = "trj_%i" % trj
                        # Create directories for each parallel simulation.
                        if not os.path.exists(rel_trj):
                            os.makedirs(rel_trj)
                            os.chdir(rel_trj)
                            # Pull each simulation molecule from the lipid_mols dictionary.
                            self.lipid_mol = self.lipid_mols[pt][trj]
                            self.lipid_mol.write(self.lipid_coords)
                            if not self.lipid_coords in self.nptfiles:
                                self.nptfiles += [self.lipid_coords]
                            self.npt_simulation(T,P,snum)
                        os.chdir('..')
                else:
                    self.npt_simulation(T,P,snum)
                os.chdir('..')
                snum += 1

    def get(self, mvals, AGrad=True, AHess=True):
        
        """
        Fitting of lipid bulk properties.  This is the current major
        direction of development for ForceBalance.  Basically, fitting
        the QM energies / forces alone does not always give us the
        best simulation behavior.  In many cases it makes more sense
        to try and reproduce some experimentally known data as well.

        In order to reproduce experimentally known data, we need to
        run a simulation and compare the simulation result to
        experiment.  The main challenge here is that the simulations
        are computationally intensive (i.e. they require energy and
        force evaluations), and furthermore the results are noisy.  We
        need to run the simulations automatically and remotely
        (i.e. on clusters) and a good way to calculate the derivatives
        of the simulation results with respect to the parameter values.

        This function contains some experimentally known values of the
        density and enthalpy of vaporization (Hvap) of lipid water.
        It launches the density and Hvap calculations on the cluster,
        and gathers the results / derivatives.  The actual calculation
        of results / derivatives is done in a separate file.

        After the results come back, they are gathered together to form
        an objective function.

        @param[in] mvals Mathematical parameter values
        @param[in] AGrad Switch to turn on analytic gradient
        @param[in] AHess Switch to turn on analytic Hessian
        @return Answer Contribution to the objective function
        
        """

        mbar_verbose = False

        Answer = {}

        Results = {}
        Points = []  # These are the phase points for which data exists.
        BPoints = [] # These are the phase points for which we are doing MBAR for the condensed phase.
        tt = 0
        for label, PT in zip(self.Labels, self.PhasePoints):
<<<<<<< HEAD
            if 'n_ic' in self.RefData:
                if GoodStep():
                    self.lipid_mols[PT] = [Molecule(last_frame) for last_frame in self.lipid_mols[PT]]
                n_uniq_ic = int(self.RefData['n_ic'][PT])
                for ic in range(n_uniq_ic):
                    if os.path.exists('./%s/trj_%s/npt_result.p.bz2' % (label, ic)):
                        _exec('bunzip2 ./%s/trj_%s/npt_result.p.bz2' % (label, ic), print_command=False)
                        # Read in each each parallel simulation's data, and concatenate each property time series.
                        ts = lp_load(open('./%s/trj_%s/npt_result.p' % (label, ic)))
                        if ic == 0:
                            ts_concat = list(ts)
                        else:
                            for d_arr in range(len(ts)):
                                if isinstance(ts[d_arr], np.ndarray):
                                    # Gradients need a unique append format.
                                    if d_arr == 5:
                                        ts_concat[d_arr] = np.append(ts_concat[d_arr], ts[d_arr], axis = 1)
                                    else:
                                        ts_concat[d_arr] = np.append(ts_concat[d_arr], ts[d_arr], axis = 0)
                                if isinstance(ts_concat[d_arr], list):
                                    ts_concat[d_arr] = [np.append(ts_concat[d_arr][i], ts[d_arr][i], axis = 1) for i in range(len(ts_concat[d_arr]))]
                        # Write concatenated time series to a pickle file.
                        if ic == (int(n_uniq_ic) - 1):
                            with wopen('./%s/npt_result.p' % label) as f: lp_dump(ts_concat, f)
            if os.path.exists('./%s/npt_result.p.bz2' % label):
                _exec('bunzip2 ./%s/npt_result.p.bz2' % label, print_command=False)
            elif os.path.exists('./%s/npt_result.p' % label): pass
            else:
                logger.warning('In %s :\n' % os.getcwd())
                logger.warning('The file ./%s/npt_result.p.bz2 does not exist so we cannot unzip it\n' % label)
=======
>>>>>>> 3e7c2f6e
            if os.path.exists('./%s/npt_result.p' % label):
                logger.info('Reading information from ./%s/npt_result.p\n' % label)
                Points.append(PT)
                Results[tt] = lp_load('./%s/npt_result.p' % label)
                tt += 1
            else:
                logger.warning('The file ./%s/npt_result.p does not exist so we cannot read it\n' % label)
                pass
                # for obs in self.RefData:
                #     del self.RefData[obs][PT]
        if len(Points) == 0:
            logger.error('The lipid simulations have terminated with \x1b[1;91mno readable data\x1b[0m - this is a problem!\n')
            raise RuntimeError

        # Assign variable names to all the stuff in npt_result.p
        Rhos, Vols, Potentials, Energies, Dips, Grads, GDips, \
            Rho_errs, Alpha_errs, Kappa_errs, Cp_errs, Eps0_errs, NMols, Als, Al_errs, Scds, Scd_errs, LKappa_errs = ([Results[t][i] for t in range(len(Points))] for i in range(18))
        # Determine the number of molecules
        if len(set(NMols)) != 1:
            logger.error(str(NMols))
            logger.error('The above list should only contain one number - the number of molecules\n')
            raise RuntimeError
        else:
            NMol = list(set(NMols))[0]
    
        R  = np.array(list(itertools.chain(*list(Rhos))))
        V  = np.array(list(itertools.chain(*list(Vols))))
        E  = np.array(list(itertools.chain(*list(Energies))))
        Dx = np.array(list(itertools.chain(*list(d[:,0] for d in Dips))))
        Dy = np.array(list(itertools.chain(*list(d[:,1] for d in Dips))))
        Dz = np.array(list(itertools.chain(*list(d[:,2] for d in Dips))))
        G  = np.hstack(tuple(Grads))
        GDx = np.hstack(tuple(gd[0] for gd in GDips))
        GDy = np.hstack(tuple(gd[1] for gd in GDips))
        GDz = np.hstack(tuple(gd[2] for gd in GDips))
        A  = np.array(list(itertools.chain(*list(Als))))
        S  = np.array(list(itertools.chain(*list(Scds))))

        Rho_calc = OrderedDict([])
        Rho_grad = OrderedDict([])
        Rho_std  = OrderedDict([])
        Alpha_calc = OrderedDict([])
        Alpha_grad = OrderedDict([])
        Alpha_std  = OrderedDict([])
        Kappa_calc = OrderedDict([])
        Kappa_grad = OrderedDict([])
        Kappa_std  = OrderedDict([])
        Cp_calc = OrderedDict([])
        Cp_grad = OrderedDict([])
        Cp_std  = OrderedDict([])
        Eps0_calc = OrderedDict([])
        Eps0_grad = OrderedDict([])
        Eps0_std  = OrderedDict([])
        Al_calc = OrderedDict([])
        Al_grad = OrderedDict([])
        Al_std  = OrderedDict([])
        LKappa_calc = OrderedDict([])
        LKappa_grad = OrderedDict([])
        LKappa_std  = OrderedDict([])
        Scd_calc = OrderedDict([])
        Scd_grad = OrderedDict([])
        Scd_std  = OrderedDict([])

        # The unit that converts atmospheres * nm**3 into kj/mol :)
        pvkj=0.061019351687175
 
        # Run MBAR using the total energies. Required for estimates that use the kinetic energy.
        BSims = len(BPoints)
        Shots = len(Energies[0])
        Shots_m = [len(i) for i in Energies]
        N_k = np.ones(BSims)*Shots
        # Use the value of the energy for snapshot t from simulation k at potential m
        U_kln = np.zeros([BSims,BSims,Shots])
        for m, PT in enumerate(BPoints):
            T = PT[0]
            P = PT[1] / 1.01325 if PT[2] == 'bar' else PT[1]
            beta = 1. / (kb * T)
            for k in range(BSims):
                # The correct Boltzmann factors include PV.
                # Note that because the Boltzmann factors are computed from the conditions at simulation "m",
                # the pV terms must be rescaled to the pressure at simulation "m".
                kk = Points.index(BPoints[k])
                U_kln[k, m, :]   = Energies[kk] + P*Vols[kk]*pvkj
                U_kln[k, m, :]  *= beta
        W1 = None
        if len(BPoints) > 1:
            logger.info("Running MBAR analysis on %i states...\n" % len(BPoints))
            mbar = pymbar.MBAR(U_kln, N_k, verbose=mbar_verbose, relative_tolerance=5.0e-8)
            W1 = mbar.getWeights()
            logger.info("Done\n")
        elif len(BPoints) == 1:
            W1 = np.ones((BPoints*Shots,BPoints))
            W1 /= BPoints*Shots
        
        def fill_weights(weights, phase_points, mbar_points, snapshots):
            """ Fill in the weight matrix with MBAR weights where MBAR was run, 
            and equal weights otherwise. """
            new_weights = np.zeros([len(phase_points)*snapshots,len(phase_points)])
            for m, PT in enumerate(phase_points):
                if PT in mbar_points:
                    mm = mbar_points.index(PT)
                    for kk, PT1 in enumerate(mbar_points):
                        k = phase_points.index(PT1)
                        logger.debug("Will fill W2[%i:%i,%i] with W1[%i:%i,%i]\n" % (k*snapshots,k*snapshots+snapshots,m,kk*snapshots,kk*snapshots+snapshots,mm))
                        new_weights[k*snapshots:(k+1)*snapshots,m] = weights[kk*snapshots:(kk+1)*snapshots,mm]
                else:
                    logger.debug("Will fill W2[%i:%i,%i] with equal weights\n" % (m*snapshots,(m+1)*snapshots,m))
                    new_weights[m*snapshots:(m+1)*snapshots,m] = 1.0/snapshots
            return new_weights
        
        W2 = fill_weights(W1, Points, BPoints, Shots)

        if self.do_self_pol:
            EPol = self.polarization_correction(mvals)
            GEPol = np.array([(f12d3p(fdwrap(self.polarization_correction, mvals, p), h = self.h, f0 = EPol)[0] if p in self.pgrad else 0.0) for p in range(self.FF.np)])
            bar = printcool("Self-polarization correction to \nenthalpy of vaporization is % .3f kJ/mol%s" % (EPol, ", Derivative:" if AGrad else ""))
            if AGrad:
                self.FF.print_map(vals=GEPol)
                logger.info(bar)
            
        for i, PT in enumerate(Points):
            T = PT[0]
            P = PT[1] / 1.01325 if PT[2] == 'bar' else PT[1]
            PV = P*V*pvkj
            H = E + PV
            # The weights that we want are the last ones.
            W = flat(W2[:,i])
            C = weight_info(W, PT, np.ones(len(Points))*Shots, verbose=mbar_verbose)
            Gbar = flat(np.mat(G)*col(W))
            mBeta = -1/kb/T
            Beta  = 1/kb/T
            kT    = kb*T
            # Define some things to make the analytic derivatives easier.
            def avg(vec):
                return np.dot(W,vec)
            def covde(vec):
                return flat(np.mat(G)*col(W*vec)) - avg(vec)*Gbar
            def deprod(vec):
                return flat(np.mat(G)*col(W*vec))
            ## Density.
            Rho_calc[PT]   = np.dot(W,R)
            Rho_grad[PT]   = mBeta*(flat(np.mat(G)*col(W*R)) - np.dot(W,R)*Gbar)
            ## Ignore enthalpy.
            ## Thermal expansion coefficient.
            Alpha_calc[PT] = 1e4 * (avg(H*V)-avg(H)*avg(V))/avg(V)/(kT*T)
            GAlpha1 = -1 * Beta * deprod(H*V) * avg(V) / avg(V)**2
            GAlpha2 = +1 * Beta * avg(H*V) * deprod(V) / avg(V)**2
            GAlpha3 = deprod(V)/avg(V) - Gbar
            GAlpha4 = Beta * covde(H)
            Alpha_grad[PT] = 1e4 * (GAlpha1 + GAlpha2 + GAlpha3 + GAlpha4)/(kT*T)
            ## Isothermal compressibility.
            bar_unit = 0.06022141793 * 1e6
            Kappa_calc[PT] = bar_unit / kT * (avg(V**2)-avg(V)**2)/avg(V)
            GKappa1 = +1 * Beta**2 * avg(V**2) * deprod(V) / avg(V)**2
            GKappa2 = -1 * Beta**2 * avg(V) * deprod(V**2) / avg(V)**2
            GKappa3 = +1 * Beta**2 * covde(V)
            Kappa_grad[PT] = bar_unit*(GKappa1 + GKappa2 + GKappa3)
            ## Isobaric heat capacity.
            Cp_calc[PT] = 1000/(4.184*NMol*kT*T) * (avg(H**2) - avg(H)**2)
            if hasattr(self,'use_cvib_intra') and self.use_cvib_intra:
                logger.debug("Adding " + str(self.RefData['devib_intra'][PT]) + " to the heat capacity\n")
                Cp_calc[PT] += self.RefData['devib_intra'][PT]
            if hasattr(self,'use_cvib_inter') and self.use_cvib_inter:
                logger.debug("Adding " + str(self.RefData['devib_inter'][PT]) + " to the heat capacity\n")
                Cp_calc[PT] += self.RefData['devib_inter'][PT]
            GCp1 = 2*covde(H) * 1000 / 4.184 / (NMol*kT*T)
            GCp2 = mBeta*covde(H**2) * 1000 / 4.184 / (NMol*kT*T)
            GCp3 = 2*Beta*avg(H)*covde(H) * 1000 / 4.184 / (NMol*kT*T)
            Cp_grad[PT] = GCp1 + GCp2 + GCp3
            ## Static dielectric constant.
            prefactor = 30.348705333964077
            D2 = avg(Dx**2)+avg(Dy**2)+avg(Dz**2)-avg(Dx)**2-avg(Dy)**2-avg(Dz)**2
            Eps0_calc[PT] = 1.0 + prefactor*(D2/avg(V))/T
            GD2  = 2*(flat(np.mat(GDx)*col(W*Dx)) - avg(Dx)*flat(np.mat(GDx)*col(W))) - Beta*(covde(Dx**2) - 2*avg(Dx)*covde(Dx))
            GD2 += 2*(flat(np.mat(GDy)*col(W*Dy)) - avg(Dy)*flat(np.mat(GDy)*col(W))) - Beta*(covde(Dy**2) - 2*avg(Dy)*covde(Dy))
            GD2 += 2*(flat(np.mat(GDz)*col(W*Dz)) - avg(Dz)*flat(np.mat(GDz)*col(W))) - Beta*(covde(Dz**2) - 2*avg(Dz)*covde(Dz))
            Eps0_grad[PT] = prefactor*(GD2/avg(V) - mBeta*covde(V)*D2/avg(V)**2)/T
            ## Average area per lipid
            Al_calc[PT]   = np.dot(W,A)
            Al_grad[PT]   = mBeta*(flat(np.mat(G)*col(W*A)) - np.dot(W,A)*Gbar)
            ## Bilayer Isothermal compressibility.
            A_m2 = A * 1e-18
            kbT = 1.3806488e-23 * T
            LKappa_calc[PT] = (1e3 * 2 * kbT / 128) * (avg(A_m2) / (avg(A_m2**2)-avg(A_m2)**2))
            al_avg = avg(A_m2)
            al_sq_avg = avg(A_m2**2)
            al_avg_sq = al_avg**2
            al_var = al_sq_avg - al_avg_sq
            GLKappa1 = covde(A_m2) / al_var
            GLKappa2 = (al_avg / al_var**2) * (covde(A_m2**2) - (2 * al_avg * covde(A)))
            LKappa_grad[PT] = (1e3 * 2 * kbT / 128) * (GLKappa1 - GLKappa2)
            ## Deuterium order parameter
            Scd_calc[PT]   = np.dot(W,S)
            Scd_grad[PT]   = mBeta * (flat(np.average(np.mat(G) * (S * W[:, np.newaxis]), axis = 1)) - np.average(np.average(S * W[:, np.newaxis], axis = 0), axis = 0) * Gbar) 
            ## Estimation of errors.
            Rho_std[PT]    = np.sqrt(sum(C**2 * np.array(Rho_errs)**2))
            Alpha_std[PT]   = np.sqrt(sum(C**2 * np.array(Alpha_errs)**2)) * 1e4
            Kappa_std[PT]   = np.sqrt(sum(C**2 * np.array(Kappa_errs)**2)) * 1e6
            Cp_std[PT]   = np.sqrt(sum(C**2 * np.array(Cp_errs)**2))
            Eps0_std[PT]   = np.sqrt(sum(C**2 * np.array(Eps0_errs)**2))
            Al_std[PT]    = np.sqrt(sum(C**2 * np.array(Al_errs)**2))
            Scd_std[PT]    = np.sqrt(sum(np.mat(C**2) * np.array(Scd_errs)**2))
            LKappa_std[PT]   = np.sqrt(sum(C**2 * np.array(LKappa_errs)**2)) * 1e6

        # Get contributions to the objective function
        X_Rho, G_Rho, H_Rho, RhoPrint = self.objective_term(Points, 'rho', Rho_calc, Rho_std, Rho_grad, name="Density")
        X_Alpha, G_Alpha, H_Alpha, AlphaPrint = self.objective_term(Points, 'alpha', Alpha_calc, Alpha_std, Alpha_grad, name="Thermal Expansion")
        X_Kappa, G_Kappa, H_Kappa, KappaPrint = self.objective_term(Points, 'kappa', Kappa_calc, Kappa_std, Kappa_grad, name="Compressibility")
        X_Cp, G_Cp, H_Cp, CpPrint = self.objective_term(Points, 'cp', Cp_calc, Cp_std, Cp_grad, name="Heat Capacity")
        X_Eps0, G_Eps0, H_Eps0, Eps0Print = self.objective_term(Points, 'eps0', Eps0_calc, Eps0_std, Eps0_grad, name="Dielectric Constant")
        X_Al, G_Al, H_Al, AlPrint = self.objective_term(Points, 'al', Al_calc, Al_std, Al_grad, name="Avg Area per Lipid")
        X_Scd, G_Scd, H_Scd, ScdPrint = self.objective_term(Points, 'scd', Scd_calc, Scd_std, Scd_grad, name="Deuterium Order Parameter")
        X_LKappa, G_LKappa, H_LKappa, LKappaPrint = self.objective_term(Points, 'lkappa', LKappa_calc, LKappa_std, LKappa_grad, name="Bilayer Compressibility")

        Gradient = np.zeros(self.FF.np)
        Hessian = np.zeros((self.FF.np,self.FF.np))

        if X_Rho == 0: self.w_rho = 0.0
        if X_Alpha == 0: self.w_alpha = 0.0
        if X_Kappa == 0: self.w_kappa = 0.0
        if X_Cp == 0: self.w_cp = 0.0
        if X_Eps0 == 0: self.w_eps0 = 0.0
        if X_Al == 0: self.w_al = 0.0
        if X_Scd == 0: self.w_scd = 0.0
        if X_LKappa == 0: self.w_lkappa = 0.0

        w_tot = self.w_rho + self.w_alpha + self.w_kappa + self.w_cp + self.w_eps0 + self.w_al + self.w_scd + self.w_lkappa
        w_1 = self.w_rho / w_tot
        w_3 = self.w_alpha / w_tot
        w_4 = self.w_kappa / w_tot
        w_5 = self.w_cp / w_tot
        w_6 = self.w_eps0 / w_tot
        w_7 = self.w_al / w_tot
        w_8 = self.w_scd / w_tot
        w_9 = self.w_lkappa / w_tot

        Objective    = w_1 * X_Rho + w_3 * X_Alpha + w_4 * X_Kappa + w_5 * X_Cp + w_6 * X_Eps0 + w_7 * X_Al + w_8 * X_Scd + w_9 * X_LKappa
        if AGrad:
            Gradient = w_1 * G_Rho + w_3 * G_Alpha + w_4 * G_Kappa + w_5 * G_Cp + w_6 * G_Eps0 + w_7 * G_Al + w_8 * G_Scd + w_9 * G_LKappa
        if AHess:
            Hessian  = w_1 * H_Rho + w_3 * H_Alpha + w_4 * H_Kappa + w_5 * H_Cp + w_6 * H_Eps0 + w_7 * H_Al + w_8 * H_Scd + w_9 * H_LKappa

        if not in_fd():
            self.Xp = {"Rho" : X_Rho, "Alpha" : X_Alpha, 
                           "Kappa" : X_Kappa, "Cp" : X_Cp, "Eps0" : X_Eps0, "Al" : X_Al, "Scd" : X_Scd, "LKappa" : X_LKappa}
            self.Wp = {"Rho" : w_1, "Alpha" : w_3, 
                           "Kappa" : w_4, "Cp" : w_5, "Eps0" : w_6, "Al" : w_7, "Scd" : w_8, "LKappa" : w_9}
            self.Pp = {"Rho" : RhoPrint, "Alpha" : AlphaPrint, 
                           "Kappa" : KappaPrint, "Cp" : CpPrint, "Eps0" : Eps0Print, "Al" : AlPrint, "Scd" : ScdPrint, "LKappa": LKappaPrint}
            if AGrad:
                self.Gp = {"Rho" : G_Rho, "Alpha" : G_Alpha, 
                               "Kappa" : G_Kappa, "Cp" : G_Cp, "Eps0" : G_Eps0, "Al" : G_Al, "Scd" : G_Scd, "LKappa" : G_LKappa}
            self.Objective = Objective

        Answer = {'X':Objective, 'G':Gradient, 'H':Hessian}
        return Answer<|MERGE_RESOLUTION|>--- conflicted
+++ resolved
@@ -22,7 +22,7 @@
 from pymbar import pymbar
 import itertools
 from collections import defaultdict, namedtuple, OrderedDict
-from forcebalance.optimizer import Counter, GoodStep
+from forcebalance.optimizer import Counter, First, GoodStep
 import csv
 
 from forcebalance.output import getLogger
@@ -102,14 +102,6 @@
         #======================================#
         #     Variables which are set here     #
         #======================================#
-<<<<<<< HEAD
-=======
-        # Read in lipid starting coordinates.
-        if not os.path.exists(os.path.join(self.root, self.tgtdir, self.lipid_coords)): 
-            logger.error("%s doesn't exist; please provide lipid_coords option\n" % self.lipid_coords)
-            raise RuntimeError
-        self.lipid_mol = Molecule(os.path.join(self.root, self.tgtdir, self.lipid_coords), toppbc=True)
->>>>>>> 3e7c2f6e
         # List of trajectory files that may be deleted if self.save_traj == 1.
         self.last_traj = []
         # Extra files to be copied back at the end of a run.
@@ -137,9 +129,11 @@
                 for ic in range(n_uniq_ic):
                     self.lipid_mols[pt].append(all_ic[ic])
         else:
+            # Read in lipid starting coordinates.
             if not os.path.exists(os.path.join(self.root, self.tgtdir, self.lipid_coords)): 
-                raise RuntimeError("%s doesn't exist; please provide lipid_coords option" % self.lipid_coords)
-            self.lipid_mol = Molecule(os.path.join(self.root, self.tgtdir, self.lipid_coords))
+                logger.error("%s doesn't exist; please provide lipid_coords option\n" % self.lipid_coords)
+                raise RuntimeError
+            self.lipid_mol = Molecule(os.path.join(self.root, self.tgtdir, self.lipid_coords), toppbc=True)
             # Extra files to be linked into the temp-directory.
             self.nptfiles += [self.lipid_coords]
         # Scripts to be copied from the ForceBalance installation directory.
@@ -153,14 +147,11 @@
             del self.gas_engine_args['name']
             # Create engine object for gas molecule to do the polarization correction.
             self.gas_engine = self.engine_(target=self, mol=self.gas_mol, name="selfpol", **self.gas_engine_args)
-<<<<<<< HEAD
-=======
         # Don't read indicate.log when calling meta_indicate()
         self.read_indicate = False
         self.write_indicate = False
         # Don't read objective.p when calling meta_get()
         self.read_objective = False
->>>>>>> 3e7c2f6e
         #======================================#
         #          UNDER DEVELOPMENT           #
         #======================================#
@@ -291,8 +282,6 @@
             else:
                 self.set_option(global_opts,opt)
 
-<<<<<<< HEAD
-=======
     def check_files(self, there):
         there = os.path.abspath(there)
         havepts = 0
@@ -305,8 +294,6 @@
             return 1
         else:
             return 0
-
->>>>>>> 3e7c2f6e
     def npt_simulation(self, temperature, pressure, simnum):
         """ Submit a NPT simulation to the Work Queue. """
         wq = getWorkQueue()
@@ -544,7 +531,7 @@
         BPoints = [] # These are the phase points for which we are doing MBAR for the condensed phase.
         tt = 0
         for label, PT in zip(self.Labels, self.PhasePoints):
-<<<<<<< HEAD
+            """ KM: I think some of the file compression handling was changed - come back to this. """
             if 'n_ic' in self.RefData:
                 if GoodStep():
                     self.lipid_mols[PT] = [Molecule(last_frame) for last_frame in self.lipid_mols[PT]]
@@ -575,8 +562,6 @@
             else:
                 logger.warning('In %s :\n' % os.getcwd())
                 logger.warning('The file ./%s/npt_result.p.bz2 does not exist so we cannot unzip it\n' % label)
-=======
->>>>>>> 3e7c2f6e
             if os.path.exists('./%s/npt_result.p' % label):
                 logger.info('Reading information from ./%s/npt_result.p\n' % label)
                 Points.append(PT)
