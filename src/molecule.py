--- conflicted
+++ resolved
@@ -583,7 +583,7 @@
 def cartesian_product2(arrays):
     """ Form a Cartesian product of two NumPy arrays. """
     la = len(arrays)
-    arr = np.empty([len(a) for a in arrays] + [la], dtype=int)
+    arr = np.empty([len(a) for a in arrays] + [la], dtype=np.int32)
     for i, a in enumerate(np.ix_(*arrays)):
         arr[...,i] = a
     return arr.reshape(-1, la)
@@ -1131,11 +1131,6 @@
         mindist = 1.0 # Any two atoms that are closer than this distance are bonded.
         # Create an atom-wise list of covalent radii.
         R = np.array([(Radii[Elements.index(i)-1] if i in Elements else 0.0) for i in self.elem])
-<<<<<<< HEAD
-        # Create a list of 2-tuples corresponding to combinations of atomic indices.
-        # This is optimized and much faster than using itertools.combinations.
-        AtomIterator = np.ascontiguousarray(np.vstack((np.fromiter(itertools.chain(*[[i]*(self.na-i-1) for i in range(self.na)]),dtype=np.int32), np.fromiter(itertools.chain(*[range(i+1,self.na) for i in range(self.na)]),dtype=np.int32))).T)
-=======
         # Create a list of 2-tuples corresponding to combinations of atomic indices using a grid algorithm.
         mins = np.min(self.xyzs[sn],axis=0)
         maxs = np.max(self.xyzs[sn],axis=0)
@@ -1189,13 +1184,11 @@
             for i in gasn:
                 for j in gngh[i]:
                     AtomIterator.append(cartesian_product2([gasn[i], gasn[j]]))
-            AtomIterator = np.vstack(AtomIterator)
+            AtomIterator = np.ascontiguousarray(np.vstack(AtomIterator))
         else:
             # Create a list of 2-tuples corresponding to combinations of atomic indices.
             # This is much faster than using itertools.combinations.
-            AtomIterator = np.vstack((np.fromiter(itertools.chain(*[[i]*(self.na-i-1) for i in range(self.na)]),dtype=int), np.fromiter(itertools.chain(*[range(i+1,self.na) for i in range(self.na)]),dtype=int))).T
-
->>>>>>> d0ed19ff
+            AtomIterator = np.ascontiguousarray(np.vstack((np.fromiter(itertools.chain(*[[i]*(self.na-i-1) for i in range(self.na)]),dtype=np.int32), np.fromiter(itertools.chain(*[range(i+1,self.na) for i in range(self.na)]),dtype=np.int32))).T)
         # Create a list of thresholds for determining whether a certain interatomic distance is considered to be a bond.
         BT0 = R[AtomIterator[:,0]]
         BT1 = R[AtomIterator[:,1]]
