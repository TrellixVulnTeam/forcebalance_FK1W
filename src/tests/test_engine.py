from __future__ import absolute_import
from builtins import zip
from builtins import range
import pytest
import sys
import os
import shutil
import forcebalance
import numpy as np
from forcebalance.nifty import *
from forcebalance.gmxio import GMX
from forcebalance.tinkerio import TINKER
from forcebalance.openmmio import OpenMM
from collections import OrderedDict
from .__init__ import ForceBalanceTestCase

# Set SAVEDATA to True and run the tests in order to save data
# to a file for future reference. This is easier to use for troubleshooting
# vs. comparing multiple programs against each other, b/c we don't know
# which one changed.
SAVEDATA=False

class TestAmber99SB(ForceBalanceTestCase):
    """ Amber99SB unit test consisting of ten structures of
    ACE-ALA-NME interacting with ACE-GLU-NME.  The tests check for
    whether the OpenMM, GMX, and TINKER Engines produce consistent
    results for:

    1) Single-point energies and forces over all ten structures
    2) Minimized energies and RMSD from the initial geometry for a selected structure
    3) Interaction energies between the two molecules over all ten structures
    4) Multipole moments of a selected structure
    5) Multipole moments of a selected structure after geometry optimization
    6) Normal modes of a selected structure
    7) Normal modes of a selected structure after geometry optimization

    If the engines are setting up the calculation correctly, then the
    remaining differences between results are due to differences in
    the parameter files or software implementations.

    The criteria in this unit test are more stringent than normal
    simulations.  In order for the software packages to agree to
    within the criteria, I had to do the following:

    - Remove improper dihedrals from the force field, because there is
    an ambiguity in the atom ordering which leads to force differences
    - Increase the number of decimal points in the "fudgeQQ" parameter
    in the GROMACS .itp file
    - Increase two torsional barriers to ensure optimizer converges
    to the same local minimum consistently
    - Change the "electric" conversion factor in the TINKER .prm file
    - Compile GROMACS in double precision

    Residual errors are as follows:
    Potential energies: <0.01 kJ/mol (<1e-4 fractional error)
    Forces: <0.1 kJ/mol/nm (<1e-3 fractional error)
    Energy of optimized geometry: < 0.001 kcal/mol
    RMSD from starting structure: < 0.001 Angstrom
    Interaction energies: < 0.0001 kcal/mol
    Multipole moments: < 0.001 Debye / Debye Angstrom
    Multipole moments (optimized): < 0.01 Debye / Debye Angstrom
    Vibrational frequencies: < 0.5 wavenumber (~ 1e-4 fractional error)
    Vibrational eigenvectors: < 0.05 (on 11/2019, updated these)
    """

    @classmethod
    def setup_class(cls):
        """
        setup any state specific to the execution of the given class (which usually contains tests).
        """
        super().setup_class()
        tinkerpath = which('testgrad')
        # try to find mdrun_d or gmx_d
        # gmx should be built with config -DGMX_DOUBLE=ON
        gmxpath = which('mdrun_d') or which('gmx_d')
        gmxsuffix = '_d'
        # self.logger.debug("\nBuilding options for target...\n")
        cls.cwd = os.path.dirname(os.path.realpath(__file__))
        os.chdir(os.path.join(cls.cwd, "files", "amber_alaglu"))
        cls.tmpfolder = os.path.join(cls.cwd, "files", "amber_alaglu", "temp")
        if not os.path.exists(cls.tmpfolder):
            os.makedirs(cls.tmpfolder)
        os.chdir(cls.tmpfolder)
        for i in ["topol.top", "shot.mdp", "a99sb.xml", "a99sb.prm", "all.gro", "all.arc", "AceGluNme.itp", "AceAlaNme.itp", "a99sb.itp"]:
            os.system("ln -fs ../%s" % i)
        cls.engines = OrderedDict()
        # Set up GMX engine
        if gmxpath != '':
            cls.engines['GMX'] = GMX(coords="all.gro", gmx_top="topol.top", gmx_mdp="shot.mdp", gmxpath=gmxpath, gmxsuffix=gmxsuffix)
        else:
            logger.warn("GROMACS cannot be found, skipping GMX tests.")
        # Set up TINKER engine
        if tinkerpath != '':
            cls.engines['TINKER'] = TINKER(coords="all.arc", tinker_key="alaglu.key", tinkerpath=tinkerpath)
        else:
            logger.warn("TINKER cannot be found, skipping TINKER tests.")
        # Set up OpenMM engine
        try:
            import simtk.openmm
            cls.engines['OpenMM'] = OpenMM(coords="all.gro", pdb="conf.pdb", ffxml="a99sb.xml", platname="Reference", precision="double")
        except:
            logger.warn("OpenMM cannot be imported, skipping OpenMM tests.")
        # the cleanup has been replaced by self.teardown_class
        # self.addCleanup(os.system, 'cd .. ; rm -rf temp')
        
    @classmethod
    def teardown_class(cls):
        """
        teardown any state that was previously setup with a call to setup_class.
        """
        os.chdir(cls.cwd)
        # shutil.rmtree(cls.cwd, "files", "amber_alaglu", "temp")

    def setup_method(self):
        os.chdir(self.tmpfolder)
    
    def test_energy_force(self):
        """ Test GMX, OpenMM, and TINKER energy and forces using AMBER force field """
        printcool("Test GMX, OpenMM, and TINKER energy and forces using AMBER force field")
        missing_pkgs = []
        for eng in ['TINKER', 'GMX', 'OpenMM']:
            if eng not in self.engines:
                missing_pkgs.append(eng)
        if len(missing_pkgs) > 0:
            pytest.skip("Missing packages: %s" % ', '.join(missing_pkgs))
        Data = OrderedDict()
        for name, eng in self.engines.items():
            Data[name] = eng.energy_force()
        datadir = os.path.join(self.cwd, 'files', 'test_engine', self.__class__.__name__)
        if SAVEDATA:
            fout = os.path.join(datadir, 'test_energy_force.dat')
            if not os.path.exists(os.path.dirname(fout)): os.makedirs(os.path.dirname(fout))
            np.savetxt(fout, Data[list(self.engines.keys())[0]])
        fin = os.path.join(datadir, 'test_energy_force.dat')
        RefData = np.loadtxt(fin)
        for n1 in self.engines.keys():
            np.testing.assert_allclose(Data[n1][:,0], RefData[:,0], rtol=0, atol=0.01,
                                    err_msg="%s energies do not match the reference" % (n1))
            np.testing.assert_allclose(Data[n1][:,1:].flatten(), RefData[:,1:].flatten(),
                                    rtol=0, atol=0.1, err_msg="%s forces do not match the reference" % (n1))

    def test_optimized_geometries(self):
        """ Test GMX, OpenMM, and TINKER optimized geometries and RMSD using AMBER force field """
        printcool("Test GMX, OpenMM, and TINKER optimized geometries and RMSD using AMBER force field")
        missing_pkgs = []
        for eng in ['TINKER', 'GMX', 'OpenMM']:
            if eng not in self.engines:
                missing_pkgs.append(eng)
        if len(missing_pkgs) > 0:
            pytest.skip("Missing packages: %s" % ', '.join(missing_pkgs))
        Data = OrderedDict()
        for name, eng in self.engines.items():
            Data[name] = eng.energy_rmsd(5)
        datadir = os.path.join(self.cwd, 'files', 'test_engine', self.__class__.__name__)
        if SAVEDATA:
            fout = os.path.join(datadir, 'test_optimized_geometries.dat')
            if not os.path.exists(os.path.dirname(fout)): os.makedirs(os.path.dirname(fout))
            np.savetxt(fout, Data[list(self.engines.keys())[0]])
        fin = os.path.join(datadir, 'test_optimized_geometries.dat')
        RefData = np.loadtxt(fin)
        for n1 in self.engines.keys():
            print("%s vs Reference energies:" % n1, Data[n1][0], RefData[0])
        for n1 in self.engines.keys():
            np.testing.assert_allclose(Data[n1][0], RefData[0], rtol=0, atol=0.001,
                                   err_msg="%s optimized energies do not match the reference" % n1)
            np.testing.assert_allclose(Data[n1][1], RefData[1], rtol=0, atol=0.001,
                                   err_msg="%s RMSD from starting structure do not match the reference" % n1)

    def test_interaction_energies(self):
        """ Test GMX, OpenMM, and TINKER interaction energies using AMBER force field """
        printcool("Test GMX, OpenMM, and TINKER interaction energies using AMBER force field")
        missing_pkgs = []
        for eng in ['TINKER', 'GMX', 'OpenMM']:
            if eng not in self.engines:
                missing_pkgs.append(eng)
        if len(missing_pkgs) > 0:
            pytest.skip("Missing packages: %s" % ', '.join(missing_pkgs))
        Data = OrderedDict()
        for name, eng in self.engines.items():
            Data[name] = eng.interaction_energy(fraga=list(range(22)), fragb=list(range(22, 49)))
        datadir = os.path.join(self.cwd, 'files', 'test_engine', self.__class__.__name__)
        if SAVEDATA:
            fout = os.path.join(datadir, 'test_interaction_energies.dat')
            if not os.path.exists(os.path.dirname(fout)): os.makedirs(os.path.dirname(fout))
            np.savetxt(fout, Data[list(self.engines.keys())[0]])
        fin = os.path.join(datadir, 'test_interaction_energies.dat')
        RefData = np.loadtxt(fin)
        for n1 in self.engines.keys():
            np.testing.assert_allclose(Data[n1], RefData, rtol=0, atol=0.0001,
                                    err_msg="%s interaction energies do not match the reference" % n1)

    def test_multipole_moments(self):
        """ Test GMX, OpenMM, and TINKER multipole moments using AMBER force field """
        printcool("Test GMX, OpenMM, and TINKER multipole moments using AMBER force field")
        missing_pkgs = []
        for eng in ['TINKER', 'GMX', 'OpenMM']:
            if eng not in self.engines:
                missing_pkgs.append(eng)
        if len(missing_pkgs) > 0:
            pytest.skip("Missing packages: %s" % ', '.join(missing_pkgs))
        Data = OrderedDict()
        for name, eng in self.engines.items():
            Data[name] = eng.multipole_moments(shot=5, optimize=False)
        datadir = os.path.join(self.cwd, 'files', 'test_engine', self.__class__.__name__)
        if SAVEDATA:
            fout = os.path.join(datadir, 'test_multipole_moments.dipole.dat')
            if not os.path.exists(os.path.dirname(fout)): os.makedirs(os.path.dirname(fout))
            np.savetxt(fout, np.array(list(Data[list(self.engines.keys())[0]]['dipole'].values())))
            fout = os.path.join(datadir, 'test_multipole_moments.quadrupole.dat')
            np.savetxt(fout, np.array(list(Data[list(self.engines.keys())[0]]['quadrupole'].values())))
        RefDip = np.loadtxt(os.path.join(datadir, 'test_multipole_moments.dipole.dat'))
        RefQuad = np.loadtxt(os.path.join(datadir, 'test_multipole_moments.quadrupole.dat'))
        for n1 in self.engines.keys():
            d1 = np.array(list(Data[n1]['dipole'].values()))
            q1 = np.array(list(Data[n1]['quadrupole'].values()))
            np.testing.assert_allclose(d1, RefDip, rtol=0, atol=0.001, err_msg="%s dipole moments do not match the reference" % n1)
            np.testing.assert_allclose(q1, RefQuad, rtol=0, atol=0.001, err_msg="%s quadrupole moments do not match the reference" % n1)

    def test_multipole_moments_optimized(self):
        """ Test GMX, OpenMM, and TINKER multipole moments at optimized geometries """
        #==================================================#
        #| Geometry-optimized multipole moments; requires |#
        #| double precision in order to pass!             |#
        #==================================================#
        printcool("Test GMX, OpenMM, and TINKER multipole moments at optimized geometries")
        missing_pkgs = []
        for eng in ['TINKER', 'GMX', 'OpenMM']:
            if eng not in self.engines:
                missing_pkgs.append(eng)
        if len(missing_pkgs) > 0:
            pytest.skip("Missing packages: %s" % ', '.join(missing_pkgs))
        Data = OrderedDict()
        for name, eng in self.engines.items():
            Data[name] = eng.multipole_moments(shot=5, optimize=True)
        datadir = os.path.join(self.cwd, 'files', 'test_engine', self.__class__.__name__)
        if SAVEDATA:
            fout = os.path.join(datadir, 'test_multipole_moments_optimized.dipole.dat')
            if not os.path.exists(os.path.dirname(fout)): os.makedirs(os.path.dirname(fout))
            np.savetxt(fout, np.array(list(Data[list(self.engines.keys())[0]]['dipole'].values())))
            fout = os.path.join(datadir, 'test_multipole_moments_optimized.quadrupole.dat')
            np.savetxt(fout, np.array(list(Data[list(self.engines.keys())[0]]['quadrupole'].values())))
        RefDip = np.loadtxt(os.path.join(datadir, 'test_multipole_moments_optimized.dipole.dat'))
        RefQuad = np.loadtxt(os.path.join(datadir, 'test_multipole_moments_optimized.quadrupole.dat'))
        for n1 in self.engines.keys():
            d1 = np.array(list(Data[n1]['dipole'].values()))
            q1 = np.array(list(Data[n1]['quadrupole'].values()))
            np.testing.assert_allclose(d1, RefDip, rtol=0, atol=0.02, err_msg="%s dipole moments at optimized geometry do not match the reference" % n1)
            np.testing.assert_allclose(q1, RefQuad, rtol=0, atol=0.02, err_msg="%s quadrupole moments at optimized geometry do not match the reference" % n1)

    def test_normal_modes(self):
        """ Test GMX TINKER and OpenMM normal modes """
        printcool("Test GMX, TINKER, OpenMM normal modes")
        missing_pkgs = []
        for eng in ['TINKER', 'GMX', 'OpenMM']:
            if eng not in self.engines:
                missing_pkgs.append(eng)
        if len(missing_pkgs) > 0:
            pytest.skip("Missing packages: %s" % ', '.join(missing_pkgs))
        FreqG, ModeG = self.engines['GMX'].normal_modes(shot=5, optimize=False)
        FreqT, ModeT = self.engines['TINKER'].normal_modes(shot=5, optimize=False)
        FreqO, ModeO = self.engines['OpenMM'].normal_modes(shot=5, optimize=False)
        datadir = os.path.join(self.cwd, 'files', 'test_engine', self.__class__.__name__)
        if SAVEDATA:
            fout = os.path.join(datadir, 'test_normal_modes.freq.dat')
            if not os.path.exists(os.path.dirname(fout)): os.makedirs(os.path.dirname(fout))
            np.savetxt(fout, FreqT)
            fout = os.path.join(datadir, 'test_normal_modes.mode.dat.npy')
            # Need to save as binary data since it's a multidimensional array
            np.save(fout, ModeT)
        FreqRef = np.loadtxt(os.path.join(datadir, 'test_normal_modes.freq.dat'))
        ModeRef = np.load(os.path.join(datadir, 'test_normal_modes.mode.dat.npy'))
        for Freq, Mode, Name in [(FreqG, ModeG, 'GMX'), (FreqT, ModeT, 'TINKER'), (FreqO, ModeO, 'OpenMM')]:
            iv = -1
            for v, vr, m, mr in zip(Freq, FreqRef, Mode, ModeRef):
                iv += 1
                # Count vibrational modes. Stochastic issue seems to occur for a mode within the lowest 3.
                if vr < 0: continue# or iv < 3: continue
                # Frequency tolerance is half a wavenumber.
<<<<<<< HEAD
                np.testing.assert_allclose(v, vr, rtol=0, atol=0.5, err_msg="%s vibrational frequencies do not match the reference" % Name)
                delta = 0.05
=======
                np.testing.assert_allclose(v, vr, rtol=0, atol=0.5,
                                           err_msg="%s vibrational frequencies do not match the reference" % Name)
                delta = 0.02 if Name == 'OpenMM' else 0.01
>>>>>>> 81196250
                for a in range(len(m)):
                    try:
                        np.testing.assert_allclose(m[a], mr[a], rtol=0, atol=delta,
                                                   err_msg="%s normal modes do not match the reference" % Name)
                    except:
                        np.testing.assert_allclose(m[a], -1.0*mr[a], rtol=0, atol=delta,
                                                   err_msg="%s normal modes do not match the reference" % Name)

    def test_normal_modes_optimized(self):
        """ Test GMX TINKER and OpenMM normal modes at optimized geometry """
        printcool("Test GMX, TINKER, OpenMM normal modes at optimized geometry")
        missing_pkgs = []
        for eng in ['TINKER', 'GMX', 'OpenMM']:
            if eng not in self.engines:
                missing_pkgs.append(eng)
        if len(missing_pkgs) > 0:
            pytest.skip("Missing packages: %s" % ', '.join(missing_pkgs))
        FreqG, ModeG = self.engines['GMX'].normal_modes(shot=5, optimize=True)
        FreqT, ModeT = self.engines['TINKER'].normal_modes(shot=5, optimize=True)
        FreqO, ModeO = self.engines['OpenMM'].normal_modes(shot=5, optimize=True)
        datadir = os.path.join(self.cwd, 'files', 'test_engine', self.__class__.__name__)
        if SAVEDATA:
            fout = os.path.join(datadir, 'test_normal_modes_optimized.freq.dat')
            if not os.path.exists(os.path.dirname(fout)): os.makedirs(os.path.dirname(fout))
            np.savetxt(fout, FreqT)
            fout = os.path.join(datadir, 'test_normal_modes_optimized.mode.dat')
            # Need to save as binary data since it's a multidimensional array
            np.save(fout, ModeT)
        FreqRef = np.loadtxt(os.path.join(datadir, 'test_normal_modes_optimized.freq.dat'))
        ModeRef = np.load(os.path.join(datadir, 'test_normal_modes_optimized.mode.dat.npy'))
        for Freq, Mode, Name in [(FreqG, ModeG, 'GMX'), (FreqT, ModeT, 'TINKER'), (FreqO, ModeO, 'OpenMM')]:
            iv = -1
            for v, vr, m, mr in zip(Freq, FreqRef, Mode, ModeRef):
                iv += 1
                # Count vibrational modes. Stochastic issue seems to occur for a mode within the lowest 3.
                if vr < 0: continue# or iv < 3: continue
                # Frequency tolerance is half a wavenumber.
<<<<<<< HEAD
                np.testing.assert_allclose(v, vr, rtol=0, atol=0.5, err_msg="%s vibrational frequencies do not match the reference" % Name)
                delta = 0.05
=======
                np.testing.assert_allclose(v, vr, rtol=0, atol=0.5,
                                           err_msg="%s vibrational frequencies do not match the reference" % Name)
                delta = 0.02 if Name == 'OpenMM' else 0.01
>>>>>>> 81196250
                for a in range(len(m)):
                    try:
                        np.testing.assert_allclose(m[a], mr[a], rtol=0, atol=delta,
                                                   err_msg="%s normal modes do not match the reference" % Name)
                    except:
                        np.testing.assert_allclose(m[a], -1.0*mr[a], rtol=0, atol=delta,
                                                   err_msg="%s normal modes do not match the reference" % Name)


class TestAmoebaWater6(ForceBalanceTestCase):
    """ AMOEBA unit test consisting of a water hexamer.  The test
    checks for whether the OpenMM and TINKER Engines produce
    consistent results for:

    1) Single-point energy and force
    2) Minimized energies and RMSD from the initial geometry
    3) Interaction energies between two groups of molecules
    4) Multipole moments
    5) Multipole moments after geometry optimization

    Due to careful validation of OpenMM, the results agree with TINKER
    to within very stringent criteria.  Residual errors are as follows:

    Potential energies: <0.001 kJ/mol (<1e-5 fractional error)
    Forces: <0.01 kJ/mol/nm (<1e-4 fractional error)
    Energy of optimized geometry: < 0.0001 kcal/mol
    RMSD from starting structure: < 0.001 Angstrom
    Interaction energies: < 0.0001 kcal/mol
    Multipole moments: < 0.001 Debye / Debye Angstrom
    Multipole moments (optimized): < 0.01 Debye / Debye Angstrom
    """
    @classmethod
    def setup_class(cls):
        super().setup_class()
        #self.logger.debug("\nBuilding options for target...\n")
        cls.cwd = os.path.dirname(os.path.realpath(__file__))
        os.chdir(os.path.join(cls.cwd, "files", "amoeba_h2o6"))
        cls.tmpfolder = os.path.join(cls.cwd, "files", "amoeba_h2o6", "temp")
        if not os.path.exists(cls.tmpfolder):
            os.makedirs(cls.tmpfolder)
        os.chdir(cls.tmpfolder)
        os.system("ln -s ../prism.pdb")
        os.system("ln -s ../prism.key")
        os.system("ln -s ../hex.arc")
        os.system("ln -s ../water.prm")
        os.system("ln -s ../amoebawater.xml")
        cls.O = OpenMM(coords="hex.arc", pdb="prism.pdb", ffxml="amoebawater.xml", precision="double", \
                            mmopts={'rigidWater':False, 'mutualInducedTargetEpsilon':1e-6})
        tinkerpath = which('testgrad')
        if tinkerpath:
            cls.T = TINKER(coords="hex.arc", tinker_key="prism.key", tinkerpath=tinkerpath)

    @classmethod
    def teardown_class(cls):
        """
        teardown any state that was previously setup with a call to setup_class.
        """
        os.chdir(cls.cwd)
        # shutil.rmtree(cls.cwd, "files", "amoeba_h2o6", "temp")
        
    def setup_method(self):
        os.chdir(self.tmpfolder)

    def test_energy_force(self):
        """ Test OpenMM and TINKER energy and forces with AMOEBA force field """
        printcool("Testing OpenMM and TINKER energy and force with AMOEBA")
        if not hasattr(self, 'T'):
            pytest.skip("TINKER programs are not in the PATH.")
        EF_O = self.O.energy_force()[0]
        EF_T = self.T.energy_force()[0]
        datadir = os.path.join(self.cwd, 'files', 'test_engine', self.__class__.__name__)
        if SAVEDATA:
            fout = os.path.join(datadir, 'test_energy_force.dat')
            if not os.path.exists(os.path.dirname(fout)): os.makedirs(os.path.dirname(fout))
            np.savetxt(fout, EF_T)
        EF_R = np.loadtxt(os.path.join(datadir, 'test_energy_force.dat'))
        #self.logger.debug(">ASSERT OpenMM and TINKER Engines give the correct AMOEBA energy to within 0.001 kJ\n")
        np.testing.assert_allclose(EF_O[0], EF_R[0],
                                   err_msg="OpenMM energy does not match the reference", rtol=0, atol=0.001)
        np.testing.assert_allclose(EF_T[0], EF_R[0],
                                   err_msg="TINKER energy does not match the reference", rtol=0, atol=0.001)
        #self.logger.debug(">ASSERT OpenMM and TINKER Engines give the correct AMOEBA force to within 0.01 kJ/mol/nm\n")
        np.testing.assert_allclose(EF_O[1:], EF_R[1:],
                                   err_msg="OpenMM forces do not match the reference", rtol=0, atol=0.01)
        np.testing.assert_allclose(EF_T[1:], EF_R[1:],
                                   err_msg="TINKER forces do not match the reference", rtol=0, atol=0.01)

    def test_energy_rmsd(self):
        """ Test OpenMM and TINKER optimized geometries with AMOEBA force field """
        pytest.skip("Need to reduce dependence on the TINKER build")
        printcool("Testing OpenMM and TINKER optimized geometry with AMOEBA")
        if not hasattr(self, 'T'):
            pytest.skip("TINKER programs are not in the PATH.")
        EO, RO = self.O.energy_rmsd()
        ET, RT = self.T.energy_rmsd()
        datadir = os.path.join(self.cwd, 'files', 'test_engine', self.__class__.__name__)
        if SAVEDATA:
            fout = os.path.join(datadir, 'test_energy_rmsd.dat')
            if not os.path.exists(os.path.dirname(fout)): os.makedirs(os.path.dirname(fout))
            np.savetxt(fout, np.array([ET, RT]))
        RefData = os.path.join(datadir, 'test_energy_rmsd.dat')
        ERef = RefData[0]
        RRef = RefData[1]
        #self.logger.debug(">ASSERT OpenMM and TINKER Engines give the correct minimized energy to within 0.0001 kcal\n")
        np.testing.assert_allclose(EO, ERef,
                                   err_msg="OpenMM minimized energy does not match the reference", rtol=0, atol=0.0001)
        np.testing.assert_allclose(ET, ERef,
                                   err_msg="TINKER minimized energy does not match the reference", rtol=0, atol=0.0001)
        #self.logger.debug(">ASSERT OpenMM and TINKER Engines give the correct RMSD to starting structure\n")
        np.testing.assert_allclose(RO, RRef,
                                   err_msg="OpenMM RMSD does not match the reference", rtol=0, atol=0.001)
        np.testing.assert_allclose(RT, RRef,
                                   err_msg="TINKER RMSD does not match the reference", rtol=0, atol=0.001)

    def test_interaction_energy(self):
        """ Test OpenMM and TINKER interaction energies with AMOEBA force field """
        printcool("Testing OpenMM and TINKER interaction energy with AMOEBA")
        if not hasattr(self, 'T'):
            pytest.skip("TINKER programs are not in the PATH.")
        IO = self.O.interaction_energy(fraga=list(range(9)), fragb=list(range(9, 18)))
        IT = self.T.interaction_energy(fraga=list(range(9)), fragb=list(range(9, 18)))
        datadir = os.path.join(self.cwd, 'files', 'test_engine', self.__class__.__name__)
        if SAVEDATA:
            fout = os.path.join(datadir, 'test_interaction_energy.dat')
            if not os.path.exists(os.path.dirname(fout)): os.makedirs(os.path.dirname(fout))
            np.savetxt(fout, np.array([IT]))
        IR = np.loadtxt(os.path.join(datadir, 'test_interaction_energy.dat'))
        #self.logger.debug(">ASSERT OpenMM and TINKER Engines give the correct interaction energy\n")
        np.testing.assert_allclose(IO, IR,
                                   err_msg="OpenMM interaction energies do not match the reference", rtol=0, atol=0.0001)
        np.testing.assert_allclose(IT, IR,
                                   err_msg="TINKER interaction energies do not match the reference", rtol=0, atol=0.0001)

    def test_multipole_moments(self):
        """ Test OpenMM and TINKER multipole moments with AMOEBA force field """
        printcool("Testing OpenMM and TINKER multipole moments with AMOEBA")
        if not hasattr(self, 'T'):
            pytest.skip("TINKER programs are not in the PATH.")
        MO = self.O.multipole_moments(optimize=False)
        DO = np.array(list(MO['dipole'].values()))
        QO = np.array(list(MO['quadrupole'].values()))
        MT = self.T.multipole_moments(optimize=False)
        DT = np.array(list(MT['dipole'].values()))
        QT = np.array(list(MT['quadrupole'].values()))
        datadir = os.path.join(self.cwd, 'files', 'test_engine', self.__class__.__name__)
        if SAVEDATA:
            fout = os.path.join(datadir, 'test_multipole_moments.dipole.dat')
            if not os.path.exists(os.path.dirname(fout)): os.makedirs(os.path.dirname(fout))
            np.savetxt(fout, DT)
            fout = os.path.join(datadir, 'test_multipole_moments.quadrupole.dat')
            np.savetxt(fout, QT)
        DR = np.loadtxt(os.path.join(datadir, 'test_multipole_moments.dipole.dat'))
        QR = np.loadtxt(os.path.join(datadir, 'test_multipole_moments.quadrupole.dat'))
        #self.logger.debug(">ASSERT OpenMM and TINKER Engines give the correct dipole\n")
        np.testing.assert_allclose(DO, DR,
                                   err_msg="OpenMM dipoles do not match the reference", rtol=0, atol=0.001)
        np.testing.assert_allclose(DT, DR,
                                   err_msg="TINKER dipoles do not match the reference", rtol=0, atol=0.001)
        #self.logger.debug(">ASSERT OpenMM and TINKER Engines give the correct quadrupole\n")
        np.testing.assert_allclose(QO, QR,
                                   err_msg="OpenMM quadrupoles do not match the reference", rtol=0, atol=0.001)
        np.testing.assert_allclose(QT, QR,
                                   err_msg="TINKER quadrupoles do not match the reference", rtol=0, atol=0.001)

    def test_multipole_moments_optimized(self):
        """ Test OpenMM and TINKER multipole moments with AMOEBA force field """
        pytest.skip("Need to reduce dependence on the TINKER build")
        printcool("Testing OpenMM and TINKER multipole moments with AMOEBA")
        if not hasattr(self, 'T'):
            pytest.skip("TINKER programs are not in the PATH.")
        MO1 = self.O.multipole_moments(optimize=True)
        DO1 = np.array(list(MO1['dipole'].values()))
        QO1 = np.array(list(MO1['quadrupole'].values()))
        MT1 = self.T.multipole_moments(optimize=True)
        DT1 = np.array(list(MT1['dipole'].values()))
        QT1 = np.array(list(MT1['quadrupole'].values()))
        datadir = os.path.join(self.cwd, 'files', 'test_engine', self.__class__.__name__)
        if SAVEDATA:
            fout = os.path.join(datadir, 'test_multipole_moments_optimized.dipole.dat')
            if not os.path.exists(os.path.dirname(fout)): os.makedirs(os.path.dirname(fout))
            np.savetxt(fout, DT1)
            fout = os.path.join(datadir, 'test_multipole_moments_optimized.quadrupole.dat')
            np.savetxt(fout, QT1)
        DR1 = np.loadtxt(os.path.join(datadir, 'test_multipole_moments_optimized.dipole.dat'))
        QR1 = np.loadtxt(os.path.join(datadir, 'test_multipole_moments_optimized.quadrupole.dat'))
        #self.logger.debug(">ASSERT OpenMM and TINKER Engines give the correct dipole when geometries are optimized\n")
        np.testing.assert_allclose(DO1, DR1, rtol=0, atol=0.001,
                                   err_msg="OpenMM dipoles do not match the reference when geometries are optimized")
        np.testing.assert_allclose(DT1, DR1, rtol=0, atol=0.001,
                                   err_msg="TINKER dipoles do not match the reference when geometries are optimized")
        #self.logger.debug(">ASSERT OpenMM and TINKER Engines give the correct quadrupole when geometries are optimized\n")
        np.testing.assert_allclose(QO1, QR1, rtol=0, atol=0.01,
                                   err_msg="OpenMM quadrupoles do not match the reference when geometries are optimized")
        np.testing.assert_allclose(QT1, QR1, rtol=0, atol=0.01,
                                   err_msg="TINKER quadrupoles do not match the reference when geometries are optimized")
<|MERGE_RESOLUTION|>--- conflicted
+++ resolved
@@ -276,14 +276,9 @@
                 # Count vibrational modes. Stochastic issue seems to occur for a mode within the lowest 3.
                 if vr < 0: continue# or iv < 3: continue
                 # Frequency tolerance is half a wavenumber.
-<<<<<<< HEAD
-                np.testing.assert_allclose(v, vr, rtol=0, atol=0.5, err_msg="%s vibrational frequencies do not match the reference" % Name)
-                delta = 0.05
-=======
                 np.testing.assert_allclose(v, vr, rtol=0, atol=0.5,
                                            err_msg="%s vibrational frequencies do not match the reference" % Name)
-                delta = 0.02 if Name == 'OpenMM' else 0.01
->>>>>>> 81196250
+                delta = 0.05
                 for a in range(len(m)):
                     try:
                         np.testing.assert_allclose(m[a], mr[a], rtol=0, atol=delta,
@@ -321,14 +316,9 @@
                 # Count vibrational modes. Stochastic issue seems to occur for a mode within the lowest 3.
                 if vr < 0: continue# or iv < 3: continue
                 # Frequency tolerance is half a wavenumber.
-<<<<<<< HEAD
-                np.testing.assert_allclose(v, vr, rtol=0, atol=0.5, err_msg="%s vibrational frequencies do not match the reference" % Name)
-                delta = 0.05
-=======
                 np.testing.assert_allclose(v, vr, rtol=0, atol=0.5,
                                            err_msg="%s vibrational frequencies do not match the reference" % Name)
-                delta = 0.02 if Name == 'OpenMM' else 0.01
->>>>>>> 81196250
+                delta = 0.05
                 for a in range(len(m)):
                     try:
                         np.testing.assert_allclose(m[a], mr[a], rtol=0, atol=delta,
