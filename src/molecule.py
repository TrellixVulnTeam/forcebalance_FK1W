--- conflicted
+++ resolved
@@ -2832,11 +2832,7 @@
                     if (not infsm) and (len(dline) >= 4 and all([isfloat(dline[i]) for i in range(1,4)])):
                         if fff:
                             reading_template = False
-<<<<<<< HEAD
-                            template_cut = list(i for i, dat in enumerate(template) if dat[0] == '@@@')[-1]
-=======
                             template_cut = list(i for i, dat in enumerate(template) if '@@@' in dat[0])[-1]
->>>>>>> 93d579d7
                         else:
                             if re.match('^@', sline[0]): # This is a ghost atom
                                 ghost.append(True)
@@ -3461,11 +3457,6 @@
         (1) We are interested in a ReaxFF simulation
         (2) Atom types will be generated from elements
         """
-<<<<<<< HEAD
-        print selection
-        print self.comms
-=======
->>>>>>> 93d579d7
         I = selection[0]
         out = []
         comm = self.comms[I]
